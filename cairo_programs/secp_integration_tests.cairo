--- conflicted
+++ resolved
@@ -88,10 +88,7 @@
 end
 
 func main{range_check_ptr}():
-<<<<<<< HEAD
-=======
     # These values have triggered a bug in the past
->>>>>>> 07730b2c
     run_tests(3, 5)
     return()
 end