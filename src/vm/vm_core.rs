use crate::bigint;
use crate::vm::builtin_runner::BuiltinRunner;
use crate::vm::decoder::decode_instruction;
use crate::vm::instruction::{ApUpdate, FpUpdate, Instruction, Opcode, PcUpdate, Res};
use crate::vm::memory::Memory;
use crate::vm::relocatable::MaybeRelocatable;
use crate::vm::relocatable::Relocatable;
use crate::vm::run_context::RunContext;
use crate::vm::trace_entry::TraceEntry;
use crate::vm::validated_memory_dict::ValidatedMemoryDict;
use num_bigint::BigInt;
use num_traits::FromPrimitive;
use num_traits::ToPrimitive;
use std::collections::HashMap;
use std::fmt;

#[derive(PartialEq)]
pub struct Operands {
    dst: MaybeRelocatable,
    res: Option<MaybeRelocatable>,
    op0: MaybeRelocatable,
    op1: MaybeRelocatable,
}

#[allow(dead_code)]
struct Rule {
    func: fn(&VirtualMachine, &MaybeRelocatable, &()) -> Option<MaybeRelocatable>,
}

pub struct VirtualMachine {
    pub run_context: RunContext,
    prime: BigInt,
    pub builtin_runners: HashMap<String, Box<dyn BuiltinRunner>>,
    //exec_scopes: Vec<HashMap<..., ...>>,
    //enter_scope: ,
    //hints: HashMap<MaybeRelocatable, Vec<CompiledHint>>,
    //hint_locals: HashMap<..., ...>,
    //hint_pc_and_index: HashMap<i64, (MaybeRelocatable, i64)>,
    //static_locals: Option<HashMap<..., ...>>,
    //intruction_debug_info: HashMap<MaybeRelocatable, InstructionLocation>,
    //debug_file_contents: HashMap<String, String>,
    //error_message_attributes: Vec<VmAttributeScope>,
    //program: ProgramBase,
    pub _program_base: Option<MaybeRelocatable>,
    pub validated_memory: ValidatedMemoryDict,
    //auto_deduction: HashMap<BigInt, Vec<(Rule, ())>>,
    accessed_addresses: Vec<MaybeRelocatable>,
    trace: Vec<TraceEntry>,
    current_step: BigInt,
    skip_instruction_execution: bool,
}

#[allow(dead_code)]
impl VirtualMachine {
    pub fn new(
        prime: BigInt,
        builtin_runners: HashMap<String, Box<dyn BuiltinRunner>>,
    ) -> VirtualMachine {
        let run_context = RunContext {
            memory: Memory::new(),
            pc: MaybeRelocatable::RelocatableValue(Relocatable {
                segment_index: bigint!(0),
                offset: bigint!(0),
            }),
            ap: MaybeRelocatable::RelocatableValue(Relocatable {
                segment_index: bigint!(0),
                offset: bigint!(0),
            }),
            fp: MaybeRelocatable::RelocatableValue(Relocatable {
                segment_index: bigint!(0),
                offset: bigint!(0),
            }),
            prime: prime.clone(),
        };

        VirtualMachine {
            run_context,
            prime,
            builtin_runners,
            _program_base: None,
            validated_memory: ValidatedMemoryDict::new(),
            accessed_addresses: Vec::<MaybeRelocatable>::new(),
            trace: Vec::<TraceEntry>::new(),
            current_step: bigint!(0),
            skip_instruction_execution: false,
        }
    }
    fn update_fp(&mut self, instruction: &Instruction, operands: &Operands) {
        let new_fp: MaybeRelocatable = match instruction.fp_update {
            FpUpdate::APPlus2 => self.run_context.ap.add_num_addr(bigint!(2), None),
            FpUpdate::Dst => operands.dst.clone(),
            FpUpdate::Regular => return,
        };
        self.run_context.fp = new_fp;
    }

    fn update_ap(
        &mut self,
        instruction: &Instruction,
        operands: &Operands,
    ) -> Result<(), VirtualMachineError> {
        let new_ap: MaybeRelocatable = match instruction.ap_update {
            ApUpdate::Add => match operands.res.clone() {
                Some(res) => self
                    .run_context
                    .ap
                    .add_addr(res, Some(self.prime.clone()))?,

                None => return Err(VirtualMachineError::UnconstrainedResAdd),
            },
            ApUpdate::Add1 => self.run_context.ap.add_num_addr(bigint!(1), None),
            ApUpdate::Add2 => self.run_context.ap.add_num_addr(bigint!(2), None),
            ApUpdate::Regular => return Ok(()),
        };
        self.run_context.ap = new_ap % self.prime.clone();
        Ok(())
    }

    fn update_pc(
        &mut self,
        instruction: &Instruction,
        operands: &Operands,
    ) -> Result<(), VirtualMachineError> {
        let new_pc: MaybeRelocatable = match instruction.pc_update {
            PcUpdate::Regular => self
                .run_context
                .pc
                .add_num_addr(bigint!(Instruction::size(instruction)), None),
            PcUpdate::Jump => match operands.res.clone() {
                Some(res) => res,
                None => return Err(VirtualMachineError::UnconstrainedResJump),
            },
            PcUpdate::JumpRel => match operands.res.clone() {
                Some(res) => match res {
                    MaybeRelocatable::Int(num_res) => {
                        self.run_context.pc.add_num_addr(num_res, None)
                    }

                    _ => return Err(VirtualMachineError::PureValue),
                },
                None => return Err(VirtualMachineError::UnconstrainedResJumpRel),
            },
            PcUpdate::Jnz => match VirtualMachine::is_zero(operands.dst.clone())? {
                true => self
                    .run_context
                    .pc
                    .add_num_addr(bigint!(Instruction::size(instruction)), None),
                false => (self.run_context.pc.add_addr(operands.op1.clone(), None))?,
            },
        };
        self.run_context.pc = new_pc % self.prime.clone();
        Ok(())
    }

    fn update_registers(
        &mut self,
        instruction: Instruction,
        operands: Operands,
    ) -> Result<(), VirtualMachineError> {
        self.update_fp(&instruction, &operands);
        self.update_ap(&instruction, &operands)?;
        self.update_pc(&instruction, &operands)?;
        Ok(())
    }

    /// Returns true if the value is zero
    /// Used for JNZ instructions
    fn is_zero(addr: MaybeRelocatable) -> Result<bool, VirtualMachineError> {
        match addr {
            MaybeRelocatable::Int(num) => Ok(num == bigint!(0)),
            MaybeRelocatable::RelocatableValue(rel_value) => {
                if rel_value.offset >= bigint!(0) {
                    Ok(false)
                } else {
                    Err(VirtualMachineError::PureValue)
                }
            }
        }
    }

    ///Returns a tuple (deduced_op0, deduced_res).
    ///Deduces the value of op0 if possible (based on dst and op1). Otherwise, returns None.
    ///If res was already deduced, returns its deduced value as well.
    fn deduce_op0(
        &self,
        instruction: &Instruction,
        dst: Option<&MaybeRelocatable>,
        op1: Option<&MaybeRelocatable>,
    ) -> Result<(Option<MaybeRelocatable>, Option<MaybeRelocatable>), VirtualMachineError> {
        match instruction.opcode {
            Opcode::Call => {
                return Ok((
                    Some(
                        self.run_context
                            .pc
                            .add_num_addr(bigint!(Instruction::size(instruction)), None),
                    ),
                    None,
                ))
            }
            Opcode::AssertEq => {
                match instruction.res {
                    Res::Add => {
                        if let (Some(dst_addr), Some(op1_addr)) = (dst, op1) {
                            return Ok((
                                Some((dst_addr.sub_addr(op1_addr))? % self.prime.clone()),
                                Some(dst_addr.clone()),
                            ));
                        }
                    }
                    Res::Mul => {
                        if let (Some(dst_addr), Some(op1_addr)) = (dst, op1) {
                            if let (
                                MaybeRelocatable::Int(num_dst),
                                MaybeRelocatable::Int(ref num_op1_ref),
                            ) = (dst_addr, op1_addr)
                            {
                                let num_op1 = Clone::clone(num_op1_ref);
                                if num_op1 != bigint!(0) {
                                    return Ok((
                                        Some(
                                            MaybeRelocatable::Int(num_dst / num_op1)
                                                % self.prime.clone(),
                                        ),
                                        Some(dst_addr.clone()),
                                    ));
                                }
                            }
                        }
                    }
                    _ => (),
                };
            }
            _ => (),
        };
        Ok((None, None))
    }

    /// Returns a tuple (deduced_op1, deduced_res).
    ///Deduces the value of op1 if possible (based on dst and op0). Otherwise, returns None.
    ///If res was already deduced, returns its deduced value as well.
    fn deduce_op1(
        &self,
        instruction: &Instruction,
        dst: Option<&MaybeRelocatable>,
        op0: Option<MaybeRelocatable>,
    ) -> Result<(Option<MaybeRelocatable>, Option<MaybeRelocatable>), VirtualMachineError> {
        if let Opcode::AssertEq = instruction.opcode {
            match instruction.res {
                Res::Op1 => {
                    if let Some(dst_addr) = dst {
                        return Ok((Some(dst_addr.clone()), Some(dst_addr.clone())));
                    }
                }
                Res::Add => {
                    if let (Some(dst_addr), Some(op0_addr)) = (dst, op0) {
                        return Ok((
                            Some((dst_addr.sub_addr(&op0_addr))?),
                            Some(dst_addr.clone()),
                        ));
                    }
                }
                Res::Mul => {
                    if let (Some(dst_addr), Some(op0_addr)) = (dst, op0) {
                        if let (MaybeRelocatable::Int(num_dst), MaybeRelocatable::Int(num_op0)) =
                            (dst_addr, op0_addr)
                        {
                            if num_op0 != bigint!(0) {
                                return Ok((
                                    Some(
                                        MaybeRelocatable::Int(num_dst / num_op0)
                                            % self.prime.clone(),
                                    ),
                                    Some(dst_addr.clone()),
                                ));
                            }
                        }
                    }
                }
                _ => (),
            };
        };
        Ok((None, None))
    }

    ///Computes the value of res if possible
    fn compute_res(
        &self,
        instruction: &Instruction,
        op0: &MaybeRelocatable,
        op1: &MaybeRelocatable,
    ) -> Result<Option<MaybeRelocatable>, VirtualMachineError> {
        match instruction.res {
            Res::Op1 => Ok(Some(op1.clone())),
            Res::Add => Ok(Some(op0.add_addr(op1.clone(), Some(self.prime.clone()))?)),
            Res::Mul => {
                if let (MaybeRelocatable::Int(num_op0), MaybeRelocatable::Int(num_op1)) = (op0, op1)
                {
                    return Ok(Some(
                        MaybeRelocatable::Int(num_op0 * num_op1) % self.prime.clone(),
                    ));
                }
                Err(VirtualMachineError::PureValue)
            }
            Res::Unconstrained => Ok(None),
        }
    }

    fn deduce_dst(
        &self,
        instruction: &Instruction,
        res: Option<&MaybeRelocatable>,
    ) -> Option<MaybeRelocatable> {
        match instruction.opcode {
            Opcode::AssertEq => {
                if let Some(res_addr) = res {
                    return Some(res_addr.clone());
                }
            }
            Opcode::Call => return Some(self.run_context.fp.clone()),
            _ => (),
        };
        None
    }

    fn opcode_assertions(&self, instruction: &Instruction, operands: &Operands) {
        match instruction.opcode {
            Opcode::AssertEq => {
                match &operands.res {
                    None => panic!("Res.UNCONSTRAINED cannot be used with Opcode.ASSERT_EQ"),
                    Some(res) => {
                        if let (MaybeRelocatable::Int(res_num), MaybeRelocatable::Int(dst_num)) =
                            (res, &operands.dst)
                        {
                            if res_num != dst_num {
                                panic!(
                                    "An ASSERT_EQ instruction failed: {} != {}",
                                    res_num, dst_num
                                );
                            };
                        };
                    }
                };
            }
            Opcode::Call => {
                if let (MaybeRelocatable::Int(op0_num), MaybeRelocatable::Int(run_pc)) =
                    (&operands.op0, &self.run_context.pc)
                {
                    let return_pc = run_pc + bigint!(instruction.size());
                    if op0_num != &return_pc {
                        panic!("Call failed to write return-pc (inconsistent op0): {} != {}. Did you forget to increment ap?", op0_num, return_pc);
                    };
                };

                if let (MaybeRelocatable::Int(return_fp), MaybeRelocatable::Int(dst_num)) =
                    (&self.run_context.fp, &operands.dst)
                {
                    if dst_num != return_fp {
                        panic!("Call failed to write return-fp (inconsistent dst): fp->{} != dst->{}. Did you forget to increment ap?",return_fp,dst_num);
                    };
                };
            }
            _ => {}
        }
    }

    fn run_instruction(&mut self, instruction: Instruction) -> Result<(), VirtualMachineError> {
        let (operands, operands_mem_addresses) = self.compute_operands(&instruction)?;
        self.opcode_assertions(&instruction, &operands);
        self.trace.push(TraceEntry {
            pc: self.run_context.pc.clone(),
            ap: self.run_context.ap.clone(),
            fp: self.run_context.fp.clone(),
        });
        for addr in operands_mem_addresses.iter() {
            if !self.accessed_addresses.contains(addr) {
                self.accessed_addresses.push(addr.clone());
            }
        }
        if !self.accessed_addresses.contains(&self.run_context.pc) {
            self.accessed_addresses.push(self.run_context.pc.clone());
        }
        self.update_registers(instruction, operands)?;
        self.current_step += bigint!(1);
        Ok(())
    }

    fn decode_current_instruction(&self) -> Result<Instruction, VirtualMachineError> {
        let (instruction_ref, imm) = self.run_context.get_instruction_encoding()?;
        let instruction = instruction_ref.clone().to_i64().unwrap();
        if let Some(&MaybeRelocatable::Int(ref imm_ref)) = imm {
            return Ok(decode_instruction(instruction, Some(imm_ref.clone())));
        }
        Ok(decode_instruction(instruction, None))
    }

    pub fn step(&mut self) -> Result<(), VirtualMachineError> {
        self.skip_instruction_execution = false;
        //TODO: Hint Management
        let instruction = self.decode_current_instruction()?;
        self.run_instruction(instruction)?;
        Ok(())
    }
    /// Compute operands and result, trying to deduce them if normal memory access returns a None
    /// value.
    pub fn compute_operands(
        &mut self,
        instruction: &Instruction,
    ) -> Result<(Operands, Vec<MaybeRelocatable>), VirtualMachineError> {
        let dst_addr: MaybeRelocatable = self.run_context.compute_dst_addr(instruction);
        let mut dst: Option<MaybeRelocatable> = self.validated_memory.get(&dst_addr).cloned();
        let op0_addr: MaybeRelocatable = self.run_context.compute_op0_addr(instruction);
        let mut op0: Option<MaybeRelocatable> = self.validated_memory.get(&op0_addr).cloned();
        let op1_addr: MaybeRelocatable = self
            .run_context
            .compute_op1_addr(instruction, op0.as_ref())?;
        let mut op1: Option<MaybeRelocatable> = self.validated_memory.get(&op1_addr).cloned();
        let mut res: Option<MaybeRelocatable> = None;

        let should_update_dst = matches!(dst, None);
        let should_update_op0 = matches!(op0, None);
        let should_update_op1 = matches!(op1, None);

        if matches!(op0, None) {
            (op0, res) = self.deduce_op0(instruction, dst.as_ref(), op1.as_ref())?;
        }

        if matches!(op1, None) {
            let deduced_operand = self.deduce_op1(instruction, dst.as_ref(), op0.clone())?;
            op1 = deduced_operand.0;
            if matches!(res, None) {
                res = deduced_operand.1;
            }
        }

        assert!(matches!(op0, Some(_)), "Couldn't compute or deduce op0");
        assert!(matches!(op1, Some(_)), "Couldn't compute or deduce op1");

        if matches!(res, None) {
            res = self.compute_res(instruction, op0.as_ref().unwrap(), op1.as_ref().unwrap())?;
        }

        if matches!(dst, None) {
            match instruction.opcode {
                Opcode::AssertEq if matches!(res, Some(_)) => dst = res.clone(),
                Opcode::Call => dst = Some(self.run_context.fp.clone()),
                _ => panic!("Couldn't get or load dst"),
            }
        }

        if should_update_dst {
            self.validated_memory
                .insert(&dst_addr, dst.as_ref().unwrap());
        }
        if should_update_op0 {
            self.validated_memory
                .insert(&op0_addr, op0.as_ref().unwrap());
        }
        if should_update_op1 {
            self.validated_memory
                .insert(&op1_addr, op1.as_ref().unwrap());
        }

        Ok((
            Operands {
                dst: dst.unwrap(),
                op0: op0.unwrap(),
                op1: op1.unwrap(),
                res,
            },
            [dst_addr, op0_addr, op1_addr].to_vec(),
        ))
    }
}

#[derive(Debug, PartialEq)]
#[allow(dead_code)]
pub enum VirtualMachineError {
    //InvalidInstructionEncoding(MaybeRelocatable), Impl fmt for MaybeRelocatable
    InvalidInstructionEncoding,
    InvalidDstReg,
    InvalidOp0Reg,
    InvalidOp1Reg,
    ImmShouldBe1,
    UnknownOp0,
    InvalidFpUpdate,
    InvalidApUpdate,
    InvalidPcUpdate,
    UnconstrainedResAdd,
    UnconstrainedResJump,
    UnconstrainedResJumpRel,
    PureValue,
    InvalidRes,
    RelocatableAdd,
    NotImplemented,
    DiffIndexSub,
}

impl fmt::Display for VirtualMachineError {
    fn fmt(&self, f: &mut fmt::Formatter) -> fmt::Result {
        match *self {
            //VirtualMachineError::InvalidInstructionEncoding(arg) => write!(f, "Instruction should be an int. Found: {}", arg),
            VirtualMachineError::InvalidInstructionEncoding => {
                write!(f, "Instruction should be an int. Found:")
            }
            VirtualMachineError::InvalidDstReg => write!(f, "Invalid dst_register value"),
            VirtualMachineError::InvalidOp0Reg => write!(f, "Invalid op0_register value"),
            VirtualMachineError::InvalidOp1Reg => write!(f, "Invalid op1_register value"),
            VirtualMachineError::ImmShouldBe1 => {
                write!(f, "In immediate mode, off2 should be 1")
            }
            VirtualMachineError::UnknownOp0 => {
                write!(f, "op0 must be known in double dereference")
            }
            VirtualMachineError::InvalidFpUpdate => write!(f, "Invalid fp_update value"),
            VirtualMachineError::InvalidApUpdate => write!(f, "Invalid ap_update value"),
            VirtualMachineError::InvalidPcUpdate => write!(f, "Invalid pc_update value"),
            VirtualMachineError::UnconstrainedResAdd => {
                write!(f, "Res.UNCONSTRAINED cannot be used with ApUpdate.ADD")
            }
            VirtualMachineError::UnconstrainedResJump => {
                write!(f, "Res.UNCONSTRAINED cannot be used with PcUpdate.JUMP")
            }
            VirtualMachineError::UnconstrainedResJumpRel => {
                write!(f, "Res.UNCONSTRAINED cannot be used with PcUpdate.JUMP_REL")
            }
            VirtualMachineError::InvalidRes => write!(f, "Invalid res value"),
            VirtualMachineError::RelocatableAdd => {
                write!(f, "Cannot add two relocatable values")
            }
            VirtualMachineError::NotImplemented => write!(f, "This is not implemented"),
            VirtualMachineError::PureValue => Ok(()), //TODO
            VirtualMachineError::DiffIndexSub => write!(
                f,
                "Can only subtract two relocatable values of the same segment"
            ),
        }
    }
}

#[cfg(test)]
mod tests {
    use super::*;
    use crate::bigint64;
    use crate::vm::instruction::{ApUpdate, FpUpdate, Op1Addr, Opcode, PcUpdate, Register, Res};
    use crate::vm::memory::Memory;
    use crate::vm::relocatable::Relocatable;
    use num_bigint::Sign;

    #[test]
    fn update_fp_ap_plus2() {
        let instruction = Instruction {
            off0: bigint!(1),
            off1: bigint!(2),
            off2: bigint!(3),
            imm: None,
            dst_register: Register::FP,
            op0_register: Register::AP,
            op1_addr: Op1Addr::AP,
            res: Res::Add,
            pc_update: PcUpdate::Regular,
            ap_update: ApUpdate::Regular,
            fp_update: FpUpdate::APPlus2,
            opcode: Opcode::NOp,
        };

        let operands = Operands {
            dst: MaybeRelocatable::Int(bigint!(11)),
            res: Some(MaybeRelocatable::Int(bigint!(8))),
            op0: MaybeRelocatable::Int(bigint!(9)),
            op1: MaybeRelocatable::Int(bigint!(10)),
        };

        let run_context = RunContext {
            memory: Memory::new(),
            pc: MaybeRelocatable::Int(bigint!(4)),
            ap: MaybeRelocatable::Int(bigint!(5)),
            fp: MaybeRelocatable::Int(bigint!(6)),
            prime: bigint!(127),
        };

        let mut vm = VirtualMachine {
            run_context: run_context,
            prime: bigint!(127),
            _program_base: None,
            builtin_runners: HashMap::<String, Box<dyn BuiltinRunner>>::new(),
            validated_memory: ValidatedMemoryDict::new(),
            accessed_addresses: Vec::<MaybeRelocatable>::new(),
            trace: Vec::<TraceEntry>::new(),
            current_step: bigint!(1),
            skip_instruction_execution: false,
        };

        vm.update_fp(&instruction, &operands);
        assert_eq!(vm.run_context.fp, MaybeRelocatable::Int(bigint!(7)))
    }

    #[test]
    fn update_fp_dst() {
        let instruction = Instruction {
            off0: bigint!(1),
            off1: bigint!(2),
            off2: bigint!(3),
            imm: None,
            dst_register: Register::FP,
            op0_register: Register::AP,
            op1_addr: Op1Addr::AP,
            res: Res::Add,
            pc_update: PcUpdate::Regular,
            ap_update: ApUpdate::Regular,
            fp_update: FpUpdate::Dst,
            opcode: Opcode::NOp,
        };

        let operands = Operands {
            dst: MaybeRelocatable::Int(bigint!(11)),
            res: Some(MaybeRelocatable::Int(bigint!(8))),
            op0: MaybeRelocatable::Int(bigint!(9)),
            op1: MaybeRelocatable::Int(bigint!(10)),
        };

        let run_context = RunContext {
            memory: Memory::new(),
            pc: MaybeRelocatable::Int(bigint!(4)),
            ap: MaybeRelocatable::Int(bigint!(5)),
            fp: MaybeRelocatable::Int(bigint!(6)),
            prime: bigint!(127),
        };

        let mut vm = VirtualMachine {
            run_context: run_context,
            prime: bigint!(127),
            _program_base: None,
            builtin_runners: HashMap::<String, Box<dyn BuiltinRunner>>::new(),
            validated_memory: ValidatedMemoryDict::new(),
            accessed_addresses: Vec::<MaybeRelocatable>::new(),
            trace: Vec::<TraceEntry>::new(),
            current_step: bigint!(1),
            skip_instruction_execution: false,
        };

        vm.update_fp(&instruction, &operands);
        assert_eq!(vm.run_context.fp, MaybeRelocatable::Int(bigint!(11)))
    }

    #[test]
    fn update_fp_regular() {
        let instruction = Instruction {
            off0: bigint!(1),
            off1: bigint!(2),
            off2: bigint!(3),
            imm: None,
            dst_register: Register::FP,
            op0_register: Register::AP,
            op1_addr: Op1Addr::AP,
            res: Res::Add,
            pc_update: PcUpdate::Regular,
            ap_update: ApUpdate::Regular,
            fp_update: FpUpdate::Regular,
            opcode: Opcode::NOp,
        };

        let operands = Operands {
            dst: MaybeRelocatable::Int(bigint!(11)),
            res: Some(MaybeRelocatable::Int(bigint!(8))),
            op0: MaybeRelocatable::Int(bigint!(9)),
            op1: MaybeRelocatable::Int(bigint!(10)),
        };

        let run_context = RunContext {
            memory: Memory::new(),
            pc: MaybeRelocatable::Int(bigint!(4)),
            ap: MaybeRelocatable::Int(bigint!(5)),
            fp: MaybeRelocatable::Int(bigint!(6)),
            prime: bigint!(127),
        };

        let mut vm = VirtualMachine {
            run_context: run_context,
            prime: bigint!(127),
            _program_base: None,
            builtin_runners: HashMap::<String, Box<dyn BuiltinRunner>>::new(),
            validated_memory: ValidatedMemoryDict::new(),
            accessed_addresses: Vec::<MaybeRelocatable>::new(),
            trace: Vec::<TraceEntry>::new(),
            current_step: bigint!(1),
            skip_instruction_execution: false,
        };

        vm.update_fp(&instruction, &operands);
        assert_eq!(vm.run_context.fp, MaybeRelocatable::Int(bigint!(6)))
    }

    #[test]
    fn update_ap_add_with_res() {
        let instruction = Instruction {
            off0: bigint!(1),
            off1: bigint!(2),
            off2: bigint!(3),
            imm: None,
            dst_register: Register::FP,
            op0_register: Register::AP,
            op1_addr: Op1Addr::AP,
            res: Res::Add,
            pc_update: PcUpdate::Regular,
            ap_update: ApUpdate::Add,
            fp_update: FpUpdate::Regular,
            opcode: Opcode::NOp,
        };

        let operands = Operands {
            dst: MaybeRelocatable::Int(bigint!(11)),
            res: Some(MaybeRelocatable::Int(bigint!(8))),
            op0: MaybeRelocatable::Int(bigint!(9)),
            op1: MaybeRelocatable::Int(bigint!(10)),
        };

        let run_context = RunContext {
            memory: Memory::new(),
            pc: MaybeRelocatable::Int(bigint!(4)),
            ap: MaybeRelocatable::Int(bigint!(5)),
            fp: MaybeRelocatable::Int(bigint!(6)),
            prime: bigint!(127),
        };

        let mut vm = VirtualMachine {
            run_context: run_context,
            prime: bigint!(127),
            _program_base: None,
            builtin_runners: HashMap::<String, Box<dyn BuiltinRunner>>::new(),
            validated_memory: ValidatedMemoryDict::new(),
            accessed_addresses: Vec::<MaybeRelocatable>::new(),
            trace: Vec::<TraceEntry>::new(),
            current_step: bigint!(1),
            skip_instruction_execution: false,
        };

        assert_eq!(Ok(()), vm.update_ap(&instruction, &operands));
        assert_eq!(vm.run_context.ap, MaybeRelocatable::Int(bigint!(13)));
    }

    #[test]
    fn update_ap_add_without_res() {
        let instruction = Instruction {
            off0: bigint!(1),
            off1: bigint!(2),
            off2: bigint!(3),
            imm: None,
            dst_register: Register::FP,
            op0_register: Register::AP,
            op1_addr: Op1Addr::AP,
            res: Res::Add,
            pc_update: PcUpdate::Regular,
            ap_update: ApUpdate::Add,
            fp_update: FpUpdate::Regular,
            opcode: Opcode::NOp,
        };

        let operands = Operands {
            dst: MaybeRelocatable::Int(bigint!(11)),
            res: None,
            op0: MaybeRelocatable::Int(bigint!(9)),
            op1: MaybeRelocatable::Int(bigint!(10)),
        };

        let run_context = RunContext {
            memory: Memory::new(),
            pc: MaybeRelocatable::Int(bigint!(4)),
            ap: MaybeRelocatable::Int(bigint!(5)),
            fp: MaybeRelocatable::Int(bigint!(6)),
            prime: bigint!(127),
        };

        let mut vm = VirtualMachine {
            run_context: run_context,
            prime: bigint!(127),
            _program_base: None,
            builtin_runners: HashMap::<String, Box<dyn BuiltinRunner>>::new(),
            validated_memory: ValidatedMemoryDict::new(),
            accessed_addresses: Vec::<MaybeRelocatable>::new(),
            trace: Vec::<TraceEntry>::new(),
            current_step: bigint!(1),
            skip_instruction_execution: false,
        };

        assert_eq!(
            Err(VirtualMachineError::UnconstrainedResAdd),
            vm.update_ap(&instruction, &operands)
        );
    }

    #[test]
    fn update_ap_add1() {
        let instruction = Instruction {
            off0: bigint!(1),
            off1: bigint!(2),
            off2: bigint!(3),
            imm: None,
            dst_register: Register::FP,
            op0_register: Register::AP,
            op1_addr: Op1Addr::AP,
            res: Res::Add,
            pc_update: PcUpdate::Regular,
            ap_update: ApUpdate::Add1,
            fp_update: FpUpdate::Regular,
            opcode: Opcode::NOp,
        };

        let operands = Operands {
            dst: MaybeRelocatable::Int(bigint!(11)),
            res: Some(MaybeRelocatable::Int(bigint!(8))),
            op0: MaybeRelocatable::Int(bigint!(9)),
            op1: MaybeRelocatable::Int(bigint!(10)),
        };

        let run_context = RunContext {
            memory: Memory::new(),
            pc: MaybeRelocatable::Int(bigint!(4)),
            ap: MaybeRelocatable::Int(bigint!(5)),
            fp: MaybeRelocatable::Int(bigint!(6)),
            prime: bigint!(127),
        };

        let mut vm = VirtualMachine {
            run_context: run_context,
            prime: bigint!(127),
            _program_base: None,
            builtin_runners: HashMap::<String, Box<dyn BuiltinRunner>>::new(),
            validated_memory: ValidatedMemoryDict::new(),
            accessed_addresses: Vec::<MaybeRelocatable>::new(),
            trace: Vec::<TraceEntry>::new(),
            current_step: bigint!(1),
            skip_instruction_execution: false,
        };

        assert_eq!(Ok(()), vm.update_ap(&instruction, &operands));
        assert_eq!(vm.run_context.ap, MaybeRelocatable::Int(bigint!(6)));
    }

    #[test]
    fn update_ap_add2() {
        let instruction = Instruction {
            off0: bigint!(1),
            off1: bigint!(2),
            off2: bigint!(3),
            imm: None,
            dst_register: Register::FP,
            op0_register: Register::AP,
            op1_addr: Op1Addr::AP,
            res: Res::Add,
            pc_update: PcUpdate::Regular,
            ap_update: ApUpdate::Add2,
            fp_update: FpUpdate::Regular,
            opcode: Opcode::NOp,
        };

        let operands = Operands {
            dst: MaybeRelocatable::Int(bigint!(11)),
            res: Some(MaybeRelocatable::Int(bigint!(8))),
            op0: MaybeRelocatable::Int(bigint!(9)),
            op1: MaybeRelocatable::Int(bigint!(10)),
        };

        let run_context = RunContext {
            memory: Memory::new(),
            pc: MaybeRelocatable::Int(bigint!(4)),
            ap: MaybeRelocatable::Int(bigint!(5)),
            fp: MaybeRelocatable::Int(bigint!(6)),
            prime: bigint!(127),
        };

        let mut vm = VirtualMachine {
            run_context: run_context,
            prime: bigint!(127),
            _program_base: None,
            builtin_runners: HashMap::<String, Box<dyn BuiltinRunner>>::new(),
            validated_memory: ValidatedMemoryDict::new(),
            accessed_addresses: Vec::<MaybeRelocatable>::new(),
            trace: Vec::<TraceEntry>::new(),
            current_step: bigint!(1),
            skip_instruction_execution: false,
        };

        assert_eq!(Ok(()), vm.update_ap(&instruction, &operands));
        assert_eq!(vm.run_context.ap, MaybeRelocatable::Int(bigint!(7)));
    }

    #[test]
    fn update_ap_regular() {
        let instruction = Instruction {
            off0: bigint!(1),
            off1: bigint!(2),
            off2: bigint!(3),
            imm: None,
            dst_register: Register::FP,
            op0_register: Register::AP,
            op1_addr: Op1Addr::AP,
            res: Res::Add,
            pc_update: PcUpdate::Regular,
            ap_update: ApUpdate::Regular,
            fp_update: FpUpdate::Regular,
            opcode: Opcode::NOp,
        };

        let operands = Operands {
            dst: MaybeRelocatable::Int(bigint!(11)),
            res: Some(MaybeRelocatable::Int(bigint!(8))),
            op0: MaybeRelocatable::Int(bigint!(9)),
            op1: MaybeRelocatable::Int(bigint!(10)),
        };

        let run_context = RunContext {
            memory: Memory::new(),
            pc: MaybeRelocatable::Int(bigint!(4)),
            ap: MaybeRelocatable::Int(bigint!(5)),
            fp: MaybeRelocatable::Int(bigint!(6)),
            prime: bigint!(127),
        };

        let mut vm = VirtualMachine {
            run_context: run_context,
            prime: bigint!(127),
            _program_base: None,
            builtin_runners: HashMap::<String, Box<dyn BuiltinRunner>>::new(),
            validated_memory: ValidatedMemoryDict::new(),
            accessed_addresses: Vec::<MaybeRelocatable>::new(),
            trace: Vec::<TraceEntry>::new(),
            current_step: bigint!(1),
            skip_instruction_execution: false,
        };

        assert_eq!(Ok(()), vm.update_ap(&instruction, &operands));
        assert_eq!(vm.run_context.ap, MaybeRelocatable::Int(bigint!(5)));
    }

    #[test]
    fn update_pc_regular_instruction_no_imm() {
        let instruction = Instruction {
            off0: bigint!(1),
            off1: bigint!(2),
            off2: bigint!(3),
            imm: None,
            dst_register: Register::FP,
            op0_register: Register::AP,
            op1_addr: Op1Addr::AP,
            res: Res::Add,
            pc_update: PcUpdate::Regular,
            ap_update: ApUpdate::Regular,
            fp_update: FpUpdate::Regular,
            opcode: Opcode::NOp,
        };

        let operands = Operands {
            dst: MaybeRelocatable::Int(bigint!(11)),
            res: Some(MaybeRelocatable::Int(bigint!(8))),
            op0: MaybeRelocatable::Int(bigint!(9)),
            op1: MaybeRelocatable::Int(bigint!(10)),
        };

        let run_context = RunContext {
            memory: Memory::new(),
            pc: MaybeRelocatable::Int(bigint!(4)),
            ap: MaybeRelocatable::Int(bigint!(5)),
            fp: MaybeRelocatable::Int(bigint!(6)),
            prime: bigint!(127),
        };

        let mut vm = VirtualMachine {
            run_context: run_context,
            prime: bigint!(127),
            _program_base: None,
            builtin_runners: HashMap::<String, Box<dyn BuiltinRunner>>::new(),
            validated_memory: ValidatedMemoryDict::new(),
            accessed_addresses: Vec::<MaybeRelocatable>::new(),
            trace: Vec::<TraceEntry>::new(),
            current_step: bigint!(1),
            skip_instruction_execution: false,
        };

        assert_eq!(Ok(()), vm.update_pc(&instruction, &operands));
        assert_eq!(vm.run_context.pc, MaybeRelocatable::Int(bigint!(5)));
    }

    #[test]
    fn update_pc_regular_instruction_has_imm() {
        let instruction = Instruction {
            off0: bigint!(1),
            off1: bigint!(2),
            off2: bigint!(3),
            imm: Some(bigint!(5)),
            dst_register: Register::FP,
            op0_register: Register::AP,
            op1_addr: Op1Addr::AP,
            res: Res::Add,
            pc_update: PcUpdate::Regular,
            ap_update: ApUpdate::Regular,
            fp_update: FpUpdate::Regular,
            opcode: Opcode::NOp,
        };

        let operands = Operands {
            dst: MaybeRelocatable::Int(bigint!(11)),
            res: Some(MaybeRelocatable::Int(bigint!(8))),
            op0: MaybeRelocatable::Int(bigint!(9)),
            op1: MaybeRelocatable::Int(bigint!(10)),
        };

        let run_context = RunContext {
            memory: Memory::new(),
            pc: MaybeRelocatable::Int(bigint!(4)),
            ap: MaybeRelocatable::Int(bigint!(5)),
            fp: MaybeRelocatable::Int(bigint!(6)),
            prime: bigint!(127),
        };

        let mut vm = VirtualMachine {
            run_context: run_context,
            prime: bigint!(127),
            _program_base: None,
            builtin_runners: HashMap::<String, Box<dyn BuiltinRunner>>::new(),
            validated_memory: ValidatedMemoryDict::new(),
            accessed_addresses: Vec::<MaybeRelocatable>::new(),
            trace: Vec::<TraceEntry>::new(),
            current_step: bigint!(1),
            skip_instruction_execution: false,
        };

        assert_eq!(Ok(()), vm.update_pc(&instruction, &operands));
        assert_eq!(vm.run_context.pc, MaybeRelocatable::Int(bigint!(6)));
    }

    #[test]
    fn update_pc_jump_with_res() {
        let instruction = Instruction {
            off0: bigint!(1),
            off1: bigint!(2),
            off2: bigint!(3),
            imm: None,
            dst_register: Register::FP,
            op0_register: Register::AP,
            op1_addr: Op1Addr::AP,
            res: Res::Add,
            pc_update: PcUpdate::Jump,
            ap_update: ApUpdate::Regular,
            fp_update: FpUpdate::Regular,
            opcode: Opcode::NOp,
        };

        let operands = Operands {
            dst: MaybeRelocatable::Int(bigint!(11)),
            res: Some(MaybeRelocatable::Int(bigint!(8))),
            op0: MaybeRelocatable::Int(bigint!(9)),
            op1: MaybeRelocatable::Int(bigint!(10)),
        };

        let run_context = RunContext {
            memory: Memory::new(),
            pc: MaybeRelocatable::Int(bigint!(4)),
            ap: MaybeRelocatable::Int(bigint!(5)),
            fp: MaybeRelocatable::Int(bigint!(6)),
            prime: bigint!(127),
        };

        let mut vm = VirtualMachine {
            run_context: run_context,
            prime: bigint!(127),
            _program_base: None,
            builtin_runners: HashMap::<String, Box<dyn BuiltinRunner>>::new(),
            validated_memory: ValidatedMemoryDict::new(),
            accessed_addresses: Vec::<MaybeRelocatable>::new(),
            trace: Vec::<TraceEntry>::new(),
            current_step: bigint!(1),
            skip_instruction_execution: false,
        };

        assert_eq!(Ok(()), vm.update_pc(&instruction, &operands));
        assert_eq!(vm.run_context.pc, MaybeRelocatable::Int(bigint!(8)));
    }

    #[test]
    fn update_pc_jump_without_res() {
        let instruction = Instruction {
            off0: bigint!(1),
            off1: bigint!(2),
            off2: bigint!(3),
            imm: None,
            dst_register: Register::FP,
            op0_register: Register::AP,
            op1_addr: Op1Addr::AP,
            res: Res::Add,
            pc_update: PcUpdate::Jump,
            ap_update: ApUpdate::Regular,
            fp_update: FpUpdate::Regular,
            opcode: Opcode::NOp,
        };

        let operands = Operands {
            dst: MaybeRelocatable::Int(bigint!(11)),
            res: None,
            op0: MaybeRelocatable::Int(bigint!(9)),
            op1: MaybeRelocatable::Int(bigint!(10)),
        };

        let run_context = RunContext {
            memory: Memory::new(),
            pc: MaybeRelocatable::Int(bigint!(4)),
            ap: MaybeRelocatable::Int(bigint!(5)),
            fp: MaybeRelocatable::Int(bigint!(6)),
            prime: bigint!(127),
        };

        let mut vm = VirtualMachine {
            run_context: run_context,
            prime: bigint!(127),
            _program_base: None,
            builtin_runners: HashMap::<String, Box<dyn BuiltinRunner>>::new(),
            validated_memory: ValidatedMemoryDict::new(),
            accessed_addresses: Vec::<MaybeRelocatable>::new(),
            trace: Vec::<TraceEntry>::new(),
            current_step: bigint!(1),
            skip_instruction_execution: false,
        };

        assert_eq!(
            Err(VirtualMachineError::UnconstrainedResJump),
            vm.update_pc(&instruction, &operands)
        );
    }

    #[test]
    fn update_pc_jump_rel_with_int_res() {
        let instruction = Instruction {
            off0: bigint!(1),
            off1: bigint!(2),
            off2: bigint!(3),
            imm: None,
            dst_register: Register::FP,
            op0_register: Register::AP,
            op1_addr: Op1Addr::AP,
            res: Res::Add,
            pc_update: PcUpdate::JumpRel,
            ap_update: ApUpdate::Regular,
            fp_update: FpUpdate::Regular,
            opcode: Opcode::NOp,
        };

        let operands = Operands {
            dst: MaybeRelocatable::Int(bigint!(11)),
            res: Some(MaybeRelocatable::Int(bigint!(8))),
            op0: MaybeRelocatable::Int(bigint!(9)),
            op1: MaybeRelocatable::Int(bigint!(10)),
        };

        let run_context = RunContext {
            memory: Memory::new(),
            pc: MaybeRelocatable::Int(bigint!(4)),
            ap: MaybeRelocatable::Int(bigint!(5)),
            fp: MaybeRelocatable::Int(bigint!(6)),
            prime: bigint!(127),
        };

        let mut vm = VirtualMachine {
            run_context: run_context,
            prime: bigint!(127),
            _program_base: None,
            builtin_runners: HashMap::<String, Box<dyn BuiltinRunner>>::new(),
            validated_memory: ValidatedMemoryDict::new(),
            accessed_addresses: Vec::<MaybeRelocatable>::new(),
            trace: Vec::<TraceEntry>::new(),
            current_step: bigint!(1),
            skip_instruction_execution: false,
        };

        assert_eq!(Ok(()), vm.update_pc(&instruction, &operands));
        assert_eq!(vm.run_context.pc, MaybeRelocatable::Int(bigint!(12)));
    }

    #[test]
    fn update_pc_jump_rel_without_res() {
        let instruction = Instruction {
            off0: bigint!(1),
            off1: bigint!(2),
            off2: bigint!(3),
            imm: None,
            dst_register: Register::FP,
            op0_register: Register::AP,
            op1_addr: Op1Addr::AP,
            res: Res::Add,
            pc_update: PcUpdate::JumpRel,
            ap_update: ApUpdate::Regular,
            fp_update: FpUpdate::Regular,
            opcode: Opcode::NOp,
        };

        let operands = Operands {
            dst: MaybeRelocatable::Int(bigint!(11)),
            res: None,
            op0: MaybeRelocatable::Int(bigint!(9)),
            op1: MaybeRelocatable::Int(bigint!(10)),
        };

        let run_context = RunContext {
            memory: Memory::new(),
            pc: MaybeRelocatable::Int(bigint!(4)),
            ap: MaybeRelocatable::Int(bigint!(5)),
            fp: MaybeRelocatable::Int(bigint!(6)),
            prime: bigint!(127),
        };

        let mut vm = VirtualMachine {
            run_context: run_context,
            prime: bigint!(127),
            _program_base: None,
            builtin_runners: HashMap::<String, Box<dyn BuiltinRunner>>::new(),
            validated_memory: ValidatedMemoryDict::new(),
            accessed_addresses: Vec::<MaybeRelocatable>::new(),
            trace: Vec::<TraceEntry>::new(),
            current_step: bigint!(1),
            skip_instruction_execution: false,
        };

        assert_eq!(
            Err(VirtualMachineError::UnconstrainedResJumpRel),
            vm.update_pc(&instruction, &operands)
        );
    }

    #[test]
    fn update_pc_jump_rel_with_non_int_res() {
        let instruction = Instruction {
            off0: bigint!(1),
            off1: bigint!(2),
            off2: bigint!(3),
            imm: None,
            dst_register: Register::FP,
            op0_register: Register::AP,
            op1_addr: Op1Addr::AP,
            res: Res::Add,
            pc_update: PcUpdate::JumpRel,
            ap_update: ApUpdate::Regular,
            fp_update: FpUpdate::Regular,
            opcode: Opcode::NOp,
        };

        let operands = Operands {
            dst: MaybeRelocatable::Int(bigint!(11)),
            res: Some(MaybeRelocatable::RelocatableValue(Relocatable {
                segment_index: bigint!(1),
                offset: bigint!(4),
            })),
            op0: MaybeRelocatable::Int(bigint!(9)),
            op1: MaybeRelocatable::Int(bigint!(10)),
        };

        let run_context = RunContext {
            memory: Memory::new(),
            pc: MaybeRelocatable::Int(bigint!(4)),
            ap: MaybeRelocatable::Int(bigint!(5)),
            fp: MaybeRelocatable::Int(bigint!(6)),
            prime: bigint!(127),
        };

        let mut vm = VirtualMachine {
            run_context: run_context,
            prime: bigint!(127),
            _program_base: None,
            builtin_runners: HashMap::<String, Box<dyn BuiltinRunner>>::new(),
            validated_memory: ValidatedMemoryDict::new(),
            accessed_addresses: Vec::<MaybeRelocatable>::new(),
            trace: Vec::<TraceEntry>::new(),
            current_step: bigint!(1),
            skip_instruction_execution: false,
        };

        assert_eq!(
            Err(VirtualMachineError::PureValue),
            vm.update_pc(&instruction, &operands)
        );
    }

    #[test]
    fn update_pc_jnz_dst_is_zero() {
        let instruction = Instruction {
            off0: bigint!(1),
            off1: bigint!(2),
            off2: bigint!(3),
            imm: None,
            dst_register: Register::FP,
            op0_register: Register::AP,
            op1_addr: Op1Addr::AP,
            res: Res::Add,
            pc_update: PcUpdate::Jnz,
            ap_update: ApUpdate::Regular,
            fp_update: FpUpdate::Regular,
            opcode: Opcode::NOp,
        };

        let operands = Operands {
            dst: MaybeRelocatable::Int(bigint!(0)),
            res: Some(MaybeRelocatable::Int(bigint!(0))),
            op0: MaybeRelocatable::Int(bigint!(9)),
            op1: MaybeRelocatable::Int(bigint!(10)),
        };

        let run_context = RunContext {
            memory: Memory::new(),
            pc: MaybeRelocatable::Int(bigint!(4)),
            ap: MaybeRelocatable::Int(bigint!(5)),
            fp: MaybeRelocatable::Int(bigint!(6)),
            prime: bigint!(127),
        };

        let mut vm = VirtualMachine {
            run_context: run_context,
            prime: bigint!(127),
            _program_base: None,
            builtin_runners: HashMap::<String, Box<dyn BuiltinRunner>>::new(),
            validated_memory: ValidatedMemoryDict::new(),
            accessed_addresses: Vec::<MaybeRelocatable>::new(),
            trace: Vec::<TraceEntry>::new(),
            current_step: bigint!(1),
            skip_instruction_execution: false,
        };

        assert_eq!(Ok(()), vm.update_pc(&instruction, &operands));
        assert_eq!(vm.run_context.pc, MaybeRelocatable::Int(bigint!(5)));
    }

    #[test]
    fn update_pc_jnz_dst_is_not_zero() {
        let instruction = Instruction {
            off0: bigint!(1),
            off1: bigint!(2),
            off2: bigint!(3),
            imm: None,
            dst_register: Register::FP,
            op0_register: Register::AP,
            op1_addr: Op1Addr::AP,
            res: Res::Add,
            pc_update: PcUpdate::Jnz,
            ap_update: ApUpdate::Regular,
            fp_update: FpUpdate::Regular,
            opcode: Opcode::NOp,
        };

        let operands = Operands {
            dst: MaybeRelocatable::Int(bigint!(11)),
            res: Some(MaybeRelocatable::Int(bigint!(8))),
            op0: MaybeRelocatable::Int(bigint!(9)),
            op1: MaybeRelocatable::Int(bigint!(10)),
        };

        let run_context = RunContext {
            memory: Memory::new(),
            pc: MaybeRelocatable::Int(bigint!(4)),
            ap: MaybeRelocatable::Int(bigint!(5)),
            fp: MaybeRelocatable::Int(bigint!(6)),
            prime: bigint!(127),
        };

        let mut vm = VirtualMachine {
            run_context: run_context,
            prime: bigint!(127),
            _program_base: None,
            builtin_runners: HashMap::<String, Box<dyn BuiltinRunner>>::new(),
            validated_memory: ValidatedMemoryDict::new(),
            accessed_addresses: Vec::<MaybeRelocatable>::new(),
            trace: Vec::<TraceEntry>::new(),
            current_step: bigint!(1),
            skip_instruction_execution: false,
        };

        assert_eq!(Ok(()), vm.update_pc(&instruction, &operands));
        assert_eq!(vm.run_context.pc, MaybeRelocatable::Int(bigint!(14)));
    }

    #[test]
    fn update_registers_all_regular() {
        let instruction = Instruction {
            off0: bigint!(1),
            off1: bigint!(2),
            off2: bigint!(3),
            imm: None,
            dst_register: Register::FP,
            op0_register: Register::AP,
            op1_addr: Op1Addr::AP,
            res: Res::Add,
            pc_update: PcUpdate::Regular,
            ap_update: ApUpdate::Regular,
            fp_update: FpUpdate::Regular,
            opcode: Opcode::NOp,
        };

        let operands = Operands {
            dst: MaybeRelocatable::Int(bigint!(11)),
            res: Some(MaybeRelocatable::Int(bigint!(8))),
            op0: MaybeRelocatable::Int(bigint!(9)),
            op1: MaybeRelocatable::Int(bigint!(10)),
        };

        let run_context = RunContext {
            memory: Memory::new(),
            pc: MaybeRelocatable::Int(bigint!(4)),
            ap: MaybeRelocatable::Int(bigint!(5)),
            fp: MaybeRelocatable::Int(bigint!(6)),
            prime: bigint!(127),
        };

        let mut vm = VirtualMachine {
            run_context: run_context,
            prime: bigint!(127),
            _program_base: None,
            builtin_runners: HashMap::<String, Box<dyn BuiltinRunner>>::new(),
            validated_memory: ValidatedMemoryDict::new(),
            accessed_addresses: Vec::<MaybeRelocatable>::new(),
            trace: Vec::<TraceEntry>::new(),
            current_step: bigint!(1),
            skip_instruction_execution: false,
        };

        assert_eq!(Ok(()), vm.update_registers(instruction, operands));
        assert_eq!(vm.run_context.pc, MaybeRelocatable::Int(bigint!(5)));
        assert_eq!(vm.run_context.ap, MaybeRelocatable::Int(bigint!(5)));
        assert_eq!(vm.run_context.fp, MaybeRelocatable::Int(bigint!(6)));
    }

    #[test]
    fn update_registers_mixed_types() {
        let instruction = Instruction {
            off0: bigint!(1),
            off1: bigint!(2),
            off2: bigint!(3),
            imm: None,
            dst_register: Register::FP,
            op0_register: Register::AP,
            op1_addr: Op1Addr::AP,
            res: Res::Add,
            pc_update: PcUpdate::JumpRel,
            ap_update: ApUpdate::Add2,
            fp_update: FpUpdate::Dst,
            opcode: Opcode::NOp,
        };

        let operands = Operands {
            dst: MaybeRelocatable::Int(bigint!(11)),
            res: Some(MaybeRelocatable::Int(bigint!(8))),
            op0: MaybeRelocatable::Int(bigint!(9)),
            op1: MaybeRelocatable::Int(bigint!(10)),
        };

        let run_context = RunContext {
            memory: Memory::new(),
            pc: MaybeRelocatable::Int(bigint!(4)),
            ap: MaybeRelocatable::Int(bigint!(5)),
            fp: MaybeRelocatable::Int(bigint!(6)),
            prime: bigint!(127),
        };

        let mut vm = VirtualMachine {
            run_context: run_context,
            prime: bigint!(127),
            _program_base: None,
            builtin_runners: HashMap::<String, Box<dyn BuiltinRunner>>::new(),
            validated_memory: ValidatedMemoryDict::new(),
            accessed_addresses: Vec::<MaybeRelocatable>::new(),
            trace: Vec::<TraceEntry>::new(),
            current_step: bigint!(1),
            skip_instruction_execution: false,
        };

        assert_eq!(Ok(()), vm.update_registers(instruction, operands));
        assert_eq!(vm.run_context.pc, MaybeRelocatable::Int(bigint!(12)));
        assert_eq!(vm.run_context.ap, MaybeRelocatable::Int(bigint!(7)));
        assert_eq!(vm.run_context.fp, MaybeRelocatable::Int(bigint!(11)));
    }

    #[test]
    fn is_zero_int_value() {
        let _value = MaybeRelocatable::Int(bigint!(1));
        //assert_eq!(Ok(false), VirtualMachine::is_zero(Some(value)));
    }

    #[test]
    fn is_zero_relocatable_value() {
        let value = MaybeRelocatable::RelocatableValue(Relocatable {
            segment_index: bigint!(1),
            offset: bigint!(2),
        });
        assert_eq!(Ok(false), VirtualMachine::is_zero(value));
    }

    #[test]
    fn is_zero_relocatable_value_negative() {
        let value = MaybeRelocatable::RelocatableValue(Relocatable {
            segment_index: bigint!(1),
            offset: bigint!(-1),
        });
        assert_eq!(
            Err(VirtualMachineError::PureValue),
            VirtualMachine::is_zero(value)
        );
    }

    #[test]
    fn deduce_op0_opcode_call() {
        let instruction = Instruction {
            off0: bigint!(1),
            off1: bigint!(2),
            off2: bigint!(3),
            imm: None,
            dst_register: Register::FP,
            op0_register: Register::AP,
            op1_addr: Op1Addr::AP,
            res: Res::Add,
            pc_update: PcUpdate::Jump,
            ap_update: ApUpdate::Regular,
            fp_update: FpUpdate::Regular,
            opcode: Opcode::Call,
        };

        let run_context = RunContext {
            memory: Memory::new(),
            pc: MaybeRelocatable::Int(bigint!(4)),
            ap: MaybeRelocatable::Int(bigint!(5)),
            fp: MaybeRelocatable::Int(bigint!(6)),
            prime: bigint!(127),
        };

        let vm = VirtualMachine {
            run_context: run_context,
            prime: bigint!(127),
            _program_base: None,
            builtin_runners: HashMap::<String, Box<dyn BuiltinRunner>>::new(),
            validated_memory: ValidatedMemoryDict::new(),
            accessed_addresses: Vec::<MaybeRelocatable>::new(),
            trace: Vec::<TraceEntry>::new(),
            current_step: bigint!(1),
            skip_instruction_execution: false,
        };

        assert_eq!(
            Ok((Some(MaybeRelocatable::Int(bigint!(5))), None)),
            vm.deduce_op0(&instruction, None, None)
        );
    }

    #[test]
    fn deduce_op0_opcode_assert_eq_res_add_with_optionals() {
        let instruction = Instruction {
            off0: bigint!(1),
            off1: bigint!(2),
            off2: bigint!(3),
            imm: None,
            dst_register: Register::FP,
            op0_register: Register::AP,
            op1_addr: Op1Addr::AP,
            res: Res::Add,
            pc_update: PcUpdate::Jump,
            ap_update: ApUpdate::Regular,
            fp_update: FpUpdate::Regular,
            opcode: Opcode::AssertEq,
        };

        let run_context = RunContext {
            memory: Memory::new(),
            pc: MaybeRelocatable::Int(bigint!(4)),
            ap: MaybeRelocatable::Int(bigint!(5)),
            fp: MaybeRelocatable::Int(bigint!(6)),
            prime: bigint!(127),
        };

        let vm = VirtualMachine {
            run_context: run_context,
            prime: bigint!(127),
            _program_base: None,
            builtin_runners: HashMap::<String, Box<dyn BuiltinRunner>>::new(),
            validated_memory: ValidatedMemoryDict::new(),
            accessed_addresses: Vec::<MaybeRelocatable>::new(),
            trace: Vec::<TraceEntry>::new(),
            current_step: bigint!(1),
            skip_instruction_execution: false,
        };
        let dst = MaybeRelocatable::Int(bigint!(3));
        let op1 = MaybeRelocatable::Int(bigint!(2));
        assert_eq!(
            Ok((
                Some(MaybeRelocatable::Int(bigint!(1))),
                Some(MaybeRelocatable::Int(bigint!(3)))
            )),
            vm.deduce_op0(&instruction, Some(&dst), Some(&op1))
        );
    }

    #[test]
    fn deduce_op0_opcode_assert_eq_res_add_without_optionals() {
        let instruction = Instruction {
            off0: bigint!(1),
            off1: bigint!(2),
            off2: bigint!(3),
            imm: None,
            dst_register: Register::FP,
            op0_register: Register::AP,
            op1_addr: Op1Addr::AP,
            res: Res::Add,
            pc_update: PcUpdate::Jump,
            ap_update: ApUpdate::Regular,
            fp_update: FpUpdate::Regular,
            opcode: Opcode::AssertEq,
        };

        let run_context = RunContext {
            memory: Memory::new(),
            pc: MaybeRelocatable::Int(bigint!(4)),
            ap: MaybeRelocatable::Int(bigint!(5)),
            fp: MaybeRelocatable::Int(bigint!(6)),
            prime: bigint!(127),
        };

        let vm = VirtualMachine {
            run_context: run_context,
            prime: bigint!(127),
            _program_base: None,
            builtin_runners: HashMap::<String, Box<dyn BuiltinRunner>>::new(),
            validated_memory: ValidatedMemoryDict::new(),
            accessed_addresses: Vec::<MaybeRelocatable>::new(),
            trace: Vec::<TraceEntry>::new(),
            current_step: bigint!(1),
            skip_instruction_execution: false,
        };
        assert_eq!(Ok((None, None)), vm.deduce_op0(&instruction, None, None));
    }

    #[test]
    fn deduce_op0_opcode_assert_eq_res_mul_non_zero_op1() {
        let instruction = Instruction {
            off0: bigint!(1),
            off1: bigint!(2),
            off2: bigint!(3),
            imm: None,
            dst_register: Register::FP,
            op0_register: Register::AP,
            op1_addr: Op1Addr::AP,
            res: Res::Mul,
            pc_update: PcUpdate::Jump,
            ap_update: ApUpdate::Regular,
            fp_update: FpUpdate::Regular,
            opcode: Opcode::AssertEq,
        };

        let run_context = RunContext {
            memory: Memory::new(),
            pc: MaybeRelocatable::Int(bigint!(4)),
            ap: MaybeRelocatable::Int(bigint!(5)),
            fp: MaybeRelocatable::Int(bigint!(6)),
            prime: bigint!(127),
        };

        let vm = VirtualMachine {
            run_context: run_context,
            prime: bigint!(127),
            _program_base: None,
            builtin_runners: HashMap::<String, Box<dyn BuiltinRunner>>::new(),
            validated_memory: ValidatedMemoryDict::new(),
            accessed_addresses: Vec::<MaybeRelocatable>::new(),
            trace: Vec::<TraceEntry>::new(),
            current_step: bigint!(1),
            skip_instruction_execution: false,
        };
        let dst = MaybeRelocatable::Int(bigint!(4));
        let op1 = MaybeRelocatable::Int(bigint!(2));
        assert_eq!(
            Ok((
                Some(MaybeRelocatable::Int(bigint!(2))),
                Some(MaybeRelocatable::Int(bigint!(4)))
            )),
            vm.deduce_op0(&instruction, Some(&dst), Some(&op1))
        );
    }

    #[test]
    fn deduce_op0_opcode_assert_eq_res_mul_zero_op1() {
        let instruction = Instruction {
            off0: bigint!(1),
            off1: bigint!(2),
            off2: bigint!(3),
            imm: None,
            dst_register: Register::FP,
            op0_register: Register::AP,
            op1_addr: Op1Addr::AP,
            res: Res::Mul,
            pc_update: PcUpdate::Jump,
            ap_update: ApUpdate::Regular,
            fp_update: FpUpdate::Regular,
            opcode: Opcode::AssertEq,
        };

        let run_context = RunContext {
            memory: Memory::new(),
            pc: MaybeRelocatable::Int(bigint!(4)),
            ap: MaybeRelocatable::Int(bigint!(5)),
            fp: MaybeRelocatable::Int(bigint!(6)),
            prime: bigint!(127),
        };

        let vm = VirtualMachine {
            run_context: run_context,
            prime: bigint!(127),
            _program_base: None,
            builtin_runners: HashMap::<String, Box<dyn BuiltinRunner>>::new(),
            validated_memory: ValidatedMemoryDict::new(),
            accessed_addresses: Vec::<MaybeRelocatable>::new(),
            trace: Vec::<TraceEntry>::new(),
            current_step: bigint!(1),
            skip_instruction_execution: false,
        };
        let dst = MaybeRelocatable::Int(bigint!(4));
        let op1 = MaybeRelocatable::Int(bigint!(0));
        assert_eq!(
            Ok((None, None)),
            vm.deduce_op0(&instruction, Some(&dst), Some(&op1))
        );
    }

    #[test]
    fn deduce_op0_opcode_assert_eq_res_op1() {
        let instruction = Instruction {
            off0: bigint!(1),
            off1: bigint!(2),
            off2: bigint!(3),
            imm: None,
            dst_register: Register::FP,
            op0_register: Register::AP,
            op1_addr: Op1Addr::AP,
            res: Res::Op1,
            pc_update: PcUpdate::Jump,
            ap_update: ApUpdate::Regular,
            fp_update: FpUpdate::Regular,
            opcode: Opcode::AssertEq,
        };

        let run_context = RunContext {
            memory: Memory::new(),
            pc: MaybeRelocatable::Int(bigint!(4)),
            ap: MaybeRelocatable::Int(bigint!(5)),
            fp: MaybeRelocatable::Int(bigint!(6)),
            prime: bigint!(127),
        };

        let vm = VirtualMachine {
            run_context: run_context,
            prime: bigint!(127),
            _program_base: None,
            builtin_runners: HashMap::<String, Box<dyn BuiltinRunner>>::new(),
            validated_memory: ValidatedMemoryDict::new(),
            accessed_addresses: Vec::<MaybeRelocatable>::new(),
            trace: Vec::<TraceEntry>::new(),
            current_step: bigint!(1),
            skip_instruction_execution: false,
        };
        let dst = MaybeRelocatable::Int(bigint!(4));
        let op1 = MaybeRelocatable::Int(bigint!(0));
        assert_eq!(
            Ok((None, None)),
            vm.deduce_op0(&instruction, Some(&dst), Some(&op1))
        );
    }

    #[test]
    fn deduce_op0_opcode_ret() {
        let instruction = Instruction {
            off0: bigint!(1),
            off1: bigint!(2),
            off2: bigint!(3),
            imm: None,
            dst_register: Register::FP,
            op0_register: Register::AP,
            op1_addr: Op1Addr::AP,
            res: Res::Mul,
            pc_update: PcUpdate::Jump,
            ap_update: ApUpdate::Regular,
            fp_update: FpUpdate::Regular,
            opcode: Opcode::Ret,
        };

        let run_context = RunContext {
            memory: Memory::new(),
            pc: MaybeRelocatable::Int(bigint!(4)),
            ap: MaybeRelocatable::Int(bigint!(5)),
            fp: MaybeRelocatable::Int(bigint!(6)),
            prime: bigint!(127),
        };

        let vm = VirtualMachine {
            run_context: run_context,
            prime: bigint!(127),
            _program_base: None,
            builtin_runners: HashMap::<String, Box<dyn BuiltinRunner>>::new(),
            validated_memory: ValidatedMemoryDict::new(),
            accessed_addresses: Vec::<MaybeRelocatable>::new(),
            trace: Vec::<TraceEntry>::new(),
            current_step: bigint!(1),
            skip_instruction_execution: false,
        };
        let dst = MaybeRelocatable::Int(bigint!(4));
        let op1 = MaybeRelocatable::Int(bigint!(0));
        assert_eq!(
            Ok((None, None)),
            vm.deduce_op0(&instruction, Some(&dst), Some(&op1))
        );
    }

    #[test]
    fn deduce_op1_opcode_call() {
        let instruction = Instruction {
            off0: bigint!(1),
            off1: bigint!(2),
            off2: bigint!(3),
            imm: None,
            dst_register: Register::FP,
            op0_register: Register::AP,
            op1_addr: Op1Addr::AP,
            res: Res::Add,
            pc_update: PcUpdate::Jump,
            ap_update: ApUpdate::Regular,
            fp_update: FpUpdate::Regular,
            opcode: Opcode::Call,
        };

        let run_context = RunContext {
            memory: Memory::new(),
            pc: MaybeRelocatable::Int(bigint!(4)),
            ap: MaybeRelocatable::Int(bigint!(5)),
            fp: MaybeRelocatable::Int(bigint!(6)),
            prime: bigint!(127),
        };

        let vm = VirtualMachine {
            run_context: run_context,
            prime: bigint!(127),
            _program_base: None,
            builtin_runners: HashMap::<String, Box<dyn BuiltinRunner>>::new(),
            validated_memory: ValidatedMemoryDict::new(),
            accessed_addresses: Vec::<MaybeRelocatable>::new(),
            trace: Vec::<TraceEntry>::new(),
            current_step: bigint!(1),
            skip_instruction_execution: false,
        };

        assert_eq!(Ok((None, None)), vm.deduce_op1(&instruction, None, None));
    }

    #[test]
    fn deduce_op1_opcode_assert_eq_res_add_with_optionals() {
        let instruction = Instruction {
            off0: bigint!(1),
            off1: bigint!(2),
            off2: bigint!(3),
            imm: None,
            dst_register: Register::FP,
            op0_register: Register::AP,
            op1_addr: Op1Addr::AP,
            res: Res::Add,
            pc_update: PcUpdate::Jump,
            ap_update: ApUpdate::Regular,
            fp_update: FpUpdate::Regular,
            opcode: Opcode::AssertEq,
        };

        let run_context = RunContext {
            memory: Memory::new(),
            pc: MaybeRelocatable::Int(bigint!(4)),
            ap: MaybeRelocatable::Int(bigint!(5)),
            fp: MaybeRelocatable::Int(bigint!(6)),
            prime: bigint!(127),
        };

        let vm = VirtualMachine {
            run_context: run_context,
            prime: bigint!(127),
            _program_base: None,
            builtin_runners: HashMap::<String, Box<dyn BuiltinRunner>>::new(),
            validated_memory: ValidatedMemoryDict::new(),
            accessed_addresses: Vec::<MaybeRelocatable>::new(),
            trace: Vec::<TraceEntry>::new(),
            current_step: bigint!(1),
            skip_instruction_execution: false,
        };
        let dst = MaybeRelocatable::Int(bigint!(3));
        let op0 = MaybeRelocatable::Int(bigint!(2));
        assert_eq!(
            Ok((
                Some(MaybeRelocatable::Int(bigint!(1))),
                Some(MaybeRelocatable::Int(bigint!(3)))
            )),
            vm.deduce_op1(&instruction, Some(&dst), Some(op0))
        );
    }

    #[test]
    fn deduce_op1_opcode_assert_eq_res_add_without_optionals() {
        let instruction = Instruction {
            off0: bigint!(1),
            off1: bigint!(2),
            off2: bigint!(3),
            imm: None,
            dst_register: Register::FP,
            op0_register: Register::AP,
            op1_addr: Op1Addr::AP,
            res: Res::Add,
            pc_update: PcUpdate::Jump,
            ap_update: ApUpdate::Regular,
            fp_update: FpUpdate::Regular,
            opcode: Opcode::AssertEq,
        };

        let run_context = RunContext {
            memory: Memory::new(),
            pc: MaybeRelocatable::Int(bigint!(4)),
            ap: MaybeRelocatable::Int(bigint!(5)),
            fp: MaybeRelocatable::Int(bigint!(6)),
            prime: bigint!(127),
        };

        let vm = VirtualMachine {
            run_context: run_context,
            prime: bigint!(127),
            _program_base: None,
            builtin_runners: HashMap::<String, Box<dyn BuiltinRunner>>::new(),
            validated_memory: ValidatedMemoryDict::new(),
            accessed_addresses: Vec::<MaybeRelocatable>::new(),
            trace: Vec::<TraceEntry>::new(),
            current_step: bigint!(1),
            skip_instruction_execution: false,
        };
        assert_eq!(Ok((None, None)), vm.deduce_op1(&instruction, None, None));
    }

    #[test]
    fn deduce_op1_opcode_assert_eq_res_mul_non_zero_op0() {
        let instruction = Instruction {
            off0: bigint!(1),
            off1: bigint!(2),
            off2: bigint!(3),
            imm: None,
            dst_register: Register::FP,
            op0_register: Register::AP,
            op1_addr: Op1Addr::AP,
            res: Res::Mul,
            pc_update: PcUpdate::Jump,
            ap_update: ApUpdate::Regular,
            fp_update: FpUpdate::Regular,
            opcode: Opcode::AssertEq,
        };

        let run_context = RunContext {
            memory: Memory::new(),
            pc: MaybeRelocatable::Int(bigint!(4)),
            ap: MaybeRelocatable::Int(bigint!(5)),
            fp: MaybeRelocatable::Int(bigint!(6)),
            prime: bigint!(127),
        };

        let vm = VirtualMachine {
            run_context: run_context,
            prime: bigint!(127),
            _program_base: None,
            builtin_runners: HashMap::<String, Box<dyn BuiltinRunner>>::new(),
            validated_memory: ValidatedMemoryDict::new(),
            accessed_addresses: Vec::<MaybeRelocatable>::new(),
            trace: Vec::<TraceEntry>::new(),
            current_step: bigint!(1),
            skip_instruction_execution: false,
        };
        let dst = MaybeRelocatable::Int(bigint!(4));
        let op0 = MaybeRelocatable::Int(bigint!(2));
        assert_eq!(
            Ok((
                Some(MaybeRelocatable::Int(bigint!(2))),
                Some(MaybeRelocatable::Int(bigint!(4)))
            )),
            vm.deduce_op1(&instruction, Some(&dst), Some(op0))
        );
    }

    #[test]
    fn deduce_op1_opcode_assert_eq_res_mul_zero_op0() {
        let instruction = Instruction {
            off0: bigint!(1),
            off1: bigint!(2),
            off2: bigint!(3),
            imm: None,
            dst_register: Register::FP,
            op0_register: Register::AP,
            op1_addr: Op1Addr::AP,
            res: Res::Mul,
            pc_update: PcUpdate::Jump,
            ap_update: ApUpdate::Regular,
            fp_update: FpUpdate::Regular,
            opcode: Opcode::AssertEq,
        };

        let run_context = RunContext {
            memory: Memory::new(),
            pc: MaybeRelocatable::Int(bigint!(4)),
            ap: MaybeRelocatable::Int(bigint!(5)),
            fp: MaybeRelocatable::Int(bigint!(6)),
            prime: bigint!(127),
        };

        let vm = VirtualMachine {
            run_context: run_context,
            prime: bigint!(127),
            _program_base: None,
            builtin_runners: HashMap::<String, Box<dyn BuiltinRunner>>::new(),
            validated_memory: ValidatedMemoryDict::new(),
            accessed_addresses: Vec::<MaybeRelocatable>::new(),
            trace: Vec::<TraceEntry>::new(),
            current_step: bigint!(1),
            skip_instruction_execution: false,
        };
        let dst = MaybeRelocatable::Int(bigint!(4));
        let op0 = MaybeRelocatable::Int(bigint!(0));
        assert_eq!(
            Ok((None, None)),
            vm.deduce_op1(&instruction, Some(&dst), Some(op0))
        );
    }

    #[test]
    fn deduce_op1_opcode_assert_eq_res_op1_without_dst() {
        let instruction = Instruction {
            off0: bigint!(1),
            off1: bigint!(2),
            off2: bigint!(3),
            imm: None,
            dst_register: Register::FP,
            op0_register: Register::AP,
            op1_addr: Op1Addr::AP,
            res: Res::Op1,
            pc_update: PcUpdate::Jump,
            ap_update: ApUpdate::Regular,
            fp_update: FpUpdate::Regular,
            opcode: Opcode::AssertEq,
        };

        let run_context = RunContext {
            memory: Memory::new(),
            pc: MaybeRelocatable::Int(bigint!(4)),
            ap: MaybeRelocatable::Int(bigint!(5)),
            fp: MaybeRelocatable::Int(bigint!(6)),
            prime: bigint!(127),
        };

        let vm = VirtualMachine {
            run_context: run_context,
            prime: bigint!(127),
            _program_base: None,
            builtin_runners: HashMap::<String, Box<dyn BuiltinRunner>>::new(),
            validated_memory: ValidatedMemoryDict::new(),
            accessed_addresses: Vec::<MaybeRelocatable>::new(),
            trace: Vec::<TraceEntry>::new(),
            current_step: bigint!(1),
            skip_instruction_execution: false,
        };
        let op0 = MaybeRelocatable::Int(bigint!(0));
        assert_eq!(
            Ok((None, None)),
            vm.deduce_op1(&instruction, None, Some(op0))
        );
    }

    #[test]
    fn deduce_op1_opcode_assert_eq_res_op1_with_dst() {
        let instruction = Instruction {
            off0: bigint!(1),
            off1: bigint!(2),
            off2: bigint!(3),
            imm: None,
            dst_register: Register::FP,
            op0_register: Register::AP,
            op1_addr: Op1Addr::AP,
            res: Res::Op1,
            pc_update: PcUpdate::Jump,
            ap_update: ApUpdate::Regular,
            fp_update: FpUpdate::Regular,
            opcode: Opcode::AssertEq,
        };

        let run_context = RunContext {
            memory: Memory::new(),
            pc: MaybeRelocatable::Int(bigint!(4)),
            ap: MaybeRelocatable::Int(bigint!(5)),
            fp: MaybeRelocatable::Int(bigint!(6)),
            prime: bigint!(127),
        };

        let vm = VirtualMachine {
            run_context: run_context,
            prime: bigint!(127),
            _program_base: None,
            builtin_runners: HashMap::<String, Box<dyn BuiltinRunner>>::new(),
            validated_memory: ValidatedMemoryDict::new(),
            accessed_addresses: Vec::<MaybeRelocatable>::new(),
            trace: Vec::<TraceEntry>::new(),
            current_step: bigint!(1),
            skip_instruction_execution: false,
        };
        let dst = MaybeRelocatable::Int(bigint!(7));
        assert_eq!(
            Ok((
                Some(MaybeRelocatable::Int(bigint!(7))),
                Some(MaybeRelocatable::Int(bigint!(7)))
            )),
            vm.deduce_op1(&instruction, Some(&dst), None)
        );
    }

    #[test]
    fn compute_res_op1() {
        let instruction = Instruction {
            off0: bigint!(1),
            off1: bigint!(2),
            off2: bigint!(3),
            imm: None,
            dst_register: Register::FP,
            op0_register: Register::AP,
            op1_addr: Op1Addr::AP,
            res: Res::Op1,
            pc_update: PcUpdate::Jump,
            ap_update: ApUpdate::Regular,
            fp_update: FpUpdate::Regular,
            opcode: Opcode::AssertEq,
        };

        let run_context = RunContext {
            memory: Memory::new(),
            pc: MaybeRelocatable::Int(bigint!(4)),
            ap: MaybeRelocatable::Int(bigint!(5)),
            fp: MaybeRelocatable::Int(bigint!(6)),
            prime: bigint!(127),
        };

        let vm = VirtualMachine {
            run_context: run_context,
            prime: bigint!(127),
            _program_base: None,
            builtin_runners: HashMap::<String, Box<dyn BuiltinRunner>>::new(),
            validated_memory: ValidatedMemoryDict::new(),
            accessed_addresses: Vec::<MaybeRelocatable>::new(),
            trace: Vec::<TraceEntry>::new(),
            current_step: bigint!(1),
            skip_instruction_execution: false,
        };
        let op1 = MaybeRelocatable::Int(bigint!(7));
        let op0 = MaybeRelocatable::Int(bigint!(9));
        assert_eq!(
            Ok(Some(MaybeRelocatable::Int(bigint!(7)))),
            vm.compute_res(&instruction, &op0, &op1)
        );
    }

    #[test]
    fn compute_res_add() {
        let instruction = Instruction {
            off0: bigint!(1),
            off1: bigint!(2),
            off2: bigint!(3),
            imm: None,
            dst_register: Register::FP,
            op0_register: Register::AP,
            op1_addr: Op1Addr::AP,
            res: Res::Add,
            pc_update: PcUpdate::Jump,
            ap_update: ApUpdate::Regular,
            fp_update: FpUpdate::Regular,
            opcode: Opcode::AssertEq,
        };

        let run_context = RunContext {
            memory: Memory::new(),
            pc: MaybeRelocatable::Int(bigint!(4)),
            ap: MaybeRelocatable::Int(bigint!(5)),
            fp: MaybeRelocatable::Int(bigint!(6)),
            prime: bigint!(127),
        };

        let vm = VirtualMachine {
            run_context: run_context,
            prime: bigint!(127),
            _program_base: None,
            builtin_runners: HashMap::<String, Box<dyn BuiltinRunner>>::new(),
            validated_memory: ValidatedMemoryDict::new(),
            accessed_addresses: Vec::<MaybeRelocatable>::new(),
            trace: Vec::<TraceEntry>::new(),
            current_step: bigint!(1),
            skip_instruction_execution: false,
        };
        let op1 = MaybeRelocatable::Int(bigint!(7));
        let op0 = MaybeRelocatable::Int(bigint!(9));
        assert_eq!(
            Ok(Some(MaybeRelocatable::Int(bigint!(16)))),
            vm.compute_res(&instruction, &op0, &op1)
        );
    }

    #[test]
    fn compute_res_mul_int_operands() {
        let instruction = Instruction {
            off0: bigint!(1),
            off1: bigint!(2),
            off2: bigint!(3),
            imm: None,
            dst_register: Register::FP,
            op0_register: Register::AP,
            op1_addr: Op1Addr::AP,
            res: Res::Mul,
            pc_update: PcUpdate::Jump,
            ap_update: ApUpdate::Regular,
            fp_update: FpUpdate::Regular,
            opcode: Opcode::AssertEq,
        };

        let run_context = RunContext {
            memory: Memory::new(),
            pc: MaybeRelocatable::Int(bigint!(4)),
            ap: MaybeRelocatable::Int(bigint!(5)),
            fp: MaybeRelocatable::Int(bigint!(6)),
            prime: bigint!(127),
        };

        let vm = VirtualMachine {
            run_context: run_context,
            prime: bigint!(127),
            _program_base: None,
            builtin_runners: HashMap::<String, Box<dyn BuiltinRunner>>::new(),
            validated_memory: ValidatedMemoryDict::new(),
            accessed_addresses: Vec::<MaybeRelocatable>::new(),
            trace: Vec::<TraceEntry>::new(),
            current_step: bigint!(1),
            skip_instruction_execution: false,
        };
        let op1 = MaybeRelocatable::Int(bigint!(7));
        let op0 = MaybeRelocatable::Int(bigint!(9));
        assert_eq!(
            Ok(Some(MaybeRelocatable::Int(bigint!(63)))),
            vm.compute_res(&instruction, &op0, &op1)
        );
    }

    #[test]
    fn compute_res_mul_relocatable_values() {
        let instruction = Instruction {
            off0: bigint!(1),
            off1: bigint!(2),
            off2: bigint!(3),
            imm: None,
            dst_register: Register::FP,
            op0_register: Register::AP,
            op1_addr: Op1Addr::AP,
            res: Res::Mul,
            pc_update: PcUpdate::Jump,
            ap_update: ApUpdate::Regular,
            fp_update: FpUpdate::Regular,
            opcode: Opcode::AssertEq,
        };

        let run_context = RunContext {
            memory: Memory::new(),
            pc: MaybeRelocatable::Int(bigint!(4)),
            ap: MaybeRelocatable::Int(bigint!(5)),
            fp: MaybeRelocatable::Int(bigint!(6)),
            prime: bigint!(127),
        };

        let vm = VirtualMachine {
            run_context: run_context,
            prime: bigint!(127),
            _program_base: None,
            builtin_runners: HashMap::<String, Box<dyn BuiltinRunner>>::new(),
            validated_memory: ValidatedMemoryDict::new(),
            accessed_addresses: Vec::<MaybeRelocatable>::new(),
            trace: Vec::<TraceEntry>::new(),
            current_step: bigint!(1),
            skip_instruction_execution: false,
        };
        let op1 = MaybeRelocatable::RelocatableValue(Relocatable {
            segment_index: bigint!(2),
            offset: bigint!(3),
        });
        let op0 = MaybeRelocatable::RelocatableValue(Relocatable {
            segment_index: bigint!(2),
            offset: bigint!(6),
        });
        assert_eq!(
            Err(VirtualMachineError::PureValue),
            vm.compute_res(&instruction, &op0, &op1)
        );
    }

    #[test]
    fn compute_res_unconstrained() {
        let instruction = Instruction {
            off0: bigint!(1),
            off1: bigint!(2),
            off2: bigint!(3),
            imm: None,
            dst_register: Register::FP,
            op0_register: Register::AP,
            op1_addr: Op1Addr::AP,
            res: Res::Unconstrained,
            pc_update: PcUpdate::Jump,
            ap_update: ApUpdate::Regular,
            fp_update: FpUpdate::Regular,
            opcode: Opcode::AssertEq,
        };

        let run_context = RunContext {
            memory: Memory::new(),
            pc: MaybeRelocatable::Int(bigint!(4)),
            ap: MaybeRelocatable::Int(bigint!(5)),
            fp: MaybeRelocatable::Int(bigint!(6)),
            prime: bigint!(127),
        };

        let vm = VirtualMachine {
            run_context: run_context,
            prime: bigint!(127),
            _program_base: None,
            builtin_runners: HashMap::<String, Box<dyn BuiltinRunner>>::new(),
            validated_memory: ValidatedMemoryDict::new(),
            accessed_addresses: Vec::<MaybeRelocatable>::new(),
            trace: Vec::<TraceEntry>::new(),
            current_step: bigint!(1),
            skip_instruction_execution: false,
        };
        let op1 = MaybeRelocatable::Int(bigint!(7));
        let op0 = MaybeRelocatable::Int(bigint!(9));
        assert_eq!(Ok(None), vm.compute_res(&instruction, &op0, &op1));
    }

    #[test]
    fn deduce_dst_opcode_assert_eq_with_res() {
        let instruction = Instruction {
            off0: bigint!(1),
            off1: bigint!(2),
            off2: bigint!(3),
            imm: None,
            dst_register: Register::FP,
            op0_register: Register::AP,
            op1_addr: Op1Addr::AP,
            res: Res::Unconstrained,
            pc_update: PcUpdate::Jump,
            ap_update: ApUpdate::Regular,
            fp_update: FpUpdate::Regular,
            opcode: Opcode::AssertEq,
        };

        let run_context = RunContext {
            memory: Memory::new(),
            pc: MaybeRelocatable::Int(bigint!(4)),
            ap: MaybeRelocatable::Int(bigint!(5)),
            fp: MaybeRelocatable::Int(bigint!(6)),
            prime: bigint!(127),
        };

        let vm = VirtualMachine {
            run_context: run_context,
            prime: bigint!(127),
            _program_base: None,
            builtin_runners: HashMap::<String, Box<dyn BuiltinRunner>>::new(),
            validated_memory: ValidatedMemoryDict::new(),
            accessed_addresses: Vec::<MaybeRelocatable>::new(),
            trace: Vec::<TraceEntry>::new(),
            current_step: bigint!(1),
            skip_instruction_execution: false,
        };
        let res = MaybeRelocatable::Int(bigint!(7));
        assert_eq!(
            Some(MaybeRelocatable::Int(bigint!(7))),
            vm.deduce_dst(&instruction, Some(&res))
        );
    }

    #[test]
    fn deduce_dst_opcode_assert_eq_without_res() {
        let instruction = Instruction {
            off0: bigint!(1),
            off1: bigint!(2),
            off2: bigint!(3),
            imm: None,
            dst_register: Register::FP,
            op0_register: Register::AP,
            op1_addr: Op1Addr::AP,
            res: Res::Unconstrained,
            pc_update: PcUpdate::Jump,
            ap_update: ApUpdate::Regular,
            fp_update: FpUpdate::Regular,
            opcode: Opcode::AssertEq,
        };

        let run_context = RunContext {
            memory: Memory::new(),
            pc: MaybeRelocatable::Int(bigint!(4)),
            ap: MaybeRelocatable::Int(bigint!(5)),
            fp: MaybeRelocatable::Int(bigint!(6)),
            prime: bigint!(127),
        };

        let vm = VirtualMachine {
            run_context: run_context,
            prime: bigint!(127),
            _program_base: None,
            builtin_runners: HashMap::<String, Box<dyn BuiltinRunner>>::new(),
            validated_memory: ValidatedMemoryDict::new(),
            accessed_addresses: Vec::<MaybeRelocatable>::new(),
            trace: Vec::<TraceEntry>::new(),
            current_step: bigint!(1),
            skip_instruction_execution: false,
        };
        assert_eq!(None, vm.deduce_dst(&instruction, None));
    }

    #[test]
    fn deduce_dst_opcode_call() {
        let instruction = Instruction {
            off0: bigint!(1),
            off1: bigint!(2),
            off2: bigint!(3),
            imm: None,
            dst_register: Register::FP,
            op0_register: Register::AP,
            op1_addr: Op1Addr::AP,
            res: Res::Unconstrained,
            pc_update: PcUpdate::Jump,
            ap_update: ApUpdate::Regular,
            fp_update: FpUpdate::Regular,
            opcode: Opcode::Call,
        };

        let run_context = RunContext {
            memory: Memory::new(),
            pc: MaybeRelocatable::Int(bigint!(4)),
            ap: MaybeRelocatable::Int(bigint!(5)),
            fp: MaybeRelocatable::Int(bigint!(6)),
            prime: bigint!(127),
        };

        let vm = VirtualMachine {
            run_context: run_context,
            prime: bigint!(127),
            _program_base: None,
            builtin_runners: HashMap::<String, Box<dyn BuiltinRunner>>::new(),
            validated_memory: ValidatedMemoryDict::new(),
            accessed_addresses: Vec::<MaybeRelocatable>::new(),
            trace: Vec::<TraceEntry>::new(),
            current_step: bigint!(1),
            skip_instruction_execution: false,
        };
        assert_eq!(
            Some(MaybeRelocatable::Int(bigint!(6))),
            vm.deduce_dst(&instruction, None)
        );
    }

    #[test]
    fn deduce_dst_opcode_ret() {
        let instruction = Instruction {
            off0: bigint!(1),
            off1: bigint!(2),
            off2: bigint!(3),
            imm: None,
            dst_register: Register::FP,
            op0_register: Register::AP,
            op1_addr: Op1Addr::AP,
            res: Res::Unconstrained,
            pc_update: PcUpdate::Jump,
            ap_update: ApUpdate::Regular,
            fp_update: FpUpdate::Regular,
            opcode: Opcode::Ret,
        };

        let run_context = RunContext {
            memory: Memory::new(),
            pc: MaybeRelocatable::Int(bigint!(4)),
            ap: MaybeRelocatable::Int(bigint!(5)),
            fp: MaybeRelocatable::Int(bigint!(6)),
            prime: bigint!(127),
        };

        let vm = VirtualMachine {
            run_context: run_context,
            prime: bigint!(127),
            _program_base: None,
            builtin_runners: HashMap::<String, Box<dyn BuiltinRunner>>::new(),
            validated_memory: ValidatedMemoryDict::new(),
            accessed_addresses: Vec::<MaybeRelocatable>::new(),
            trace: Vec::<TraceEntry>::new(),
            current_step: bigint!(1),
            skip_instruction_execution: false,
        };
        assert_eq!(None, vm.deduce_dst(&instruction, None));
    }

    #[test]
    fn compute_operands_add_ap() {
        let inst = Instruction {
            off0: bigint!(0),
            off1: bigint!(1),
            off2: bigint!(2),
            imm: None,
            dst_register: Register::AP,
            op0_register: Register::AP,
            op1_addr: Op1Addr::AP,
            res: Res::Add,
            pc_update: PcUpdate::Regular,
            ap_update: ApUpdate::Regular,
            fp_update: FpUpdate::Regular,
            opcode: Opcode::NOp,
        };

        let run_context = RunContext {
            memory: Memory::new(),
            pc: MaybeRelocatable::Int(bigint!(0)),
            ap: MaybeRelocatable::Int(bigint!(0)),
            fp: MaybeRelocatable::Int(bigint!(0)),
            prime: bigint!(127),
        };

        let dst_addr = MaybeRelocatable::Int(bigint!(0));
        let dst_addr_value = MaybeRelocatable::Int(bigint!(5));
        let op0_addr = MaybeRelocatable::Int(bigint!(1));
        let op0_addr_value = MaybeRelocatable::Int(bigint!(2));
        let op1_addr = MaybeRelocatable::Int(bigint!(2));
        let op1_addr_value = MaybeRelocatable::Int(bigint!(3));
        let mut val_memory = ValidatedMemoryDict::new();
        val_memory.insert(&dst_addr, &dst_addr_value);
        val_memory.insert(&op0_addr, &op0_addr_value);
        val_memory.insert(&op1_addr, &op1_addr_value);

        let mut vm = VirtualMachine {
            run_context: run_context,
            prime: bigint!(127),
            _program_base: None,
            builtin_runners: HashMap::<String, Box<dyn BuiltinRunner>>::new(),
            validated_memory: val_memory,
            accessed_addresses: Vec::<MaybeRelocatable>::new(),
            trace: Vec::<TraceEntry>::new(),
            current_step: bigint!(1),
            skip_instruction_execution: false,
        };

        let expected_operands = Operands {
            dst: dst_addr_value.clone(),
            res: Some(dst_addr_value.clone()),
            op0: op0_addr_value.clone(),
            op1: op1_addr_value.clone(),
        };

        let expected_addresses: Vec<MaybeRelocatable> =
            vec![dst_addr.clone(), op0_addr.clone(), op1_addr.clone()];
        let (operands, addresses) = vm.compute_operands(&inst).unwrap();
        assert!(operands == expected_operands);
        assert!(addresses == expected_addresses);
    }

    #[test]
    fn compute_operands_mul_fp() {
        let inst = Instruction {
            off0: bigint!(0),
            off1: bigint!(1),
            off2: bigint!(2),
            imm: None,
            dst_register: Register::FP,
            op0_register: Register::FP,
            op1_addr: Op1Addr::FP,
            res: Res::Mul,
            pc_update: PcUpdate::Regular,
            ap_update: ApUpdate::Regular,
            fp_update: FpUpdate::Regular,
            opcode: Opcode::NOp,
        };

        let run_context = RunContext {
            memory: Memory::new(),
            pc: MaybeRelocatable::Int(bigint!(0)),
            ap: MaybeRelocatable::Int(bigint!(0)),
            fp: MaybeRelocatable::Int(bigint!(0)),
            prime: bigint!(127),
        };

        let dst_addr = MaybeRelocatable::Int(bigint!(0));
        let dst_addr_value = MaybeRelocatable::Int(bigint!(6));
        let op0_addr = MaybeRelocatable::Int(bigint!(1));
        let op0_addr_value = MaybeRelocatable::Int(bigint!(2));
        let op1_addr = MaybeRelocatable::Int(bigint!(2));
        let op1_addr_value = MaybeRelocatable::Int(bigint!(3));
        let mut val_memory = ValidatedMemoryDict::new();
        val_memory.insert(&dst_addr, &dst_addr_value);
        val_memory.insert(&op0_addr, &op0_addr_value);
        val_memory.insert(&op1_addr, &op1_addr_value);

        let mut vm = VirtualMachine {
            run_context: run_context,
            prime: bigint!(127),
            _program_base: None,
            builtin_runners: HashMap::<String, Box<dyn BuiltinRunner>>::new(),
            validated_memory: val_memory,
            accessed_addresses: Vec::<MaybeRelocatable>::new(),
            trace: Vec::<TraceEntry>::new(),
            current_step: bigint!(1),
            skip_instruction_execution: false,
        };

        let expected_operands = Operands {
            dst: dst_addr_value.clone(),
            res: Some(dst_addr_value.clone()),
            op0: op0_addr_value.clone(),
            op1: op1_addr_value.clone(),
        };

        let expected_addresses: Vec<MaybeRelocatable> =
            vec![dst_addr.clone(), op0_addr.clone(), op1_addr.clone()];
        let (operands, addresses) = vm.compute_operands(&inst).unwrap();
        assert!(operands == expected_operands);
        assert!(addresses == expected_addresses);
    }

    #[test]
    fn compute_jnz() {
        let instruction = Instruction {
            off0: bigint!(1),
            off1: bigint!(1),
            off2: bigint!(1),
            imm: Some(bigint!(4)),
            dst_register: Register::AP,
            op0_register: Register::AP,
            op1_addr: Op1Addr::Imm,
            res: Res::Unconstrained,
            pc_update: PcUpdate::Jnz,
            ap_update: ApUpdate::Regular,
            fp_update: FpUpdate::Regular,
            opcode: Opcode::NOp,
        };

        let mem_arr = [
            (
                MaybeRelocatable::from((bigint!(0), bigint!(0))),
                MaybeRelocatable::Int(bigint64!(0x206800180018001)),
            ),
            (
                MaybeRelocatable::from((bigint!(0), bigint!(1))),
                MaybeRelocatable::Int(bigint64!(0x4)),
            ),
        ];

        let memory = Memory::from(mem_arr.clone());
        let validated_memory = ValidatedMemoryDict::from(mem_arr.clone());
        let run_context = RunContext {
            memory,
            pc: MaybeRelocatable::from((bigint!(0), bigint!(0))),
            ap: MaybeRelocatable::from((bigint!(0), bigint!(0))),
            fp: MaybeRelocatable::from((bigint!(0), bigint!(0))),
            prime: bigint!(127),
        };

        let mut vm = VirtualMachine {
            run_context: run_context,
            prime: bigint!(127),
            _program_base: None,
            validated_memory,
            accessed_addresses: Vec::<MaybeRelocatable>::new(),
            trace: Vec::<TraceEntry>::new(),
            current_step: bigint!(0),
            skip_instruction_execution: false,
        };

        let expected_operands = Operands {
            dst: MaybeRelocatable::Int(bigint64!(0x4)),
            res: None,
            op0: MaybeRelocatable::Int(bigint64!(0x4)),
            op1: MaybeRelocatable::Int(bigint64!(0x4)),
        };

        let expected_addresses: Vec<MaybeRelocatable> =
            vec![MaybeRelocatable::from((bigint!(0), bigint!(1))); 3];

        let (operands, addresses) = vm.compute_operands(&instruction).unwrap();

        assert!(operands == expected_operands);
        assert!(addresses == expected_addresses);
        assert_eq!(vm.step(), Ok(()));
        assert_eq!(
            vm.run_context.pc,
            MaybeRelocatable::from((bigint!(0), bigint!(4)))
        );
    }

    #[test]
    #[should_panic(expected = "Res.UNCONSTRAINED cannot be used with Opcode.ASSERT_EQ")]
    fn opcode_assertions_res_unconstrained() {
        let instruction = Instruction {
            off0: bigint!(1),
            off1: bigint!(2),
            off2: bigint!(3),
            imm: None,
            dst_register: Register::FP,
            op0_register: Register::AP,
            op1_addr: Op1Addr::AP,
            res: Res::Add,
            pc_update: PcUpdate::Regular,
            ap_update: ApUpdate::Regular,
            fp_update: FpUpdate::APPlus2,
            opcode: Opcode::AssertEq,
        };

        let operands = Operands {
            dst: MaybeRelocatable::Int(bigint!(8)),
            res: None,
            op0: MaybeRelocatable::Int(bigint!(9)),
            op1: MaybeRelocatable::Int(bigint!(10)),
        };

        let run_context = RunContext {
            memory: Memory::new(),
            pc: MaybeRelocatable::Int(bigint!(4)),
            ap: MaybeRelocatable::Int(bigint!(5)),
            fp: MaybeRelocatable::Int(bigint!(6)),
            prime: bigint!(127),
        };

        let vm = VirtualMachine {
            run_context: run_context,
            prime: bigint!(127),
            _program_base: None,
            builtin_runners: HashMap::<String, Box<dyn BuiltinRunner>>::new(),
            validated_memory: ValidatedMemoryDict::new(),
            accessed_addresses: Vec::<MaybeRelocatable>::new(),
            trace: Vec::<TraceEntry>::new(),
            current_step: bigint!(1),
            skip_instruction_execution: false,
        };

        vm.opcode_assertions(&instruction, &operands)
    }

    #[test]
    #[should_panic(expected = "An ASSERT_EQ instruction failed: 8 != 9")]
    fn opcode_assertions_instruction_failed() {
        let instruction = Instruction {
            off0: bigint!(1),
            off1: bigint!(2),
            off2: bigint!(3),
            imm: None,
            dst_register: Register::FP,
            op0_register: Register::AP,
            op1_addr: Op1Addr::AP,
            res: Res::Add,
            pc_update: PcUpdate::Regular,
            ap_update: ApUpdate::Regular,
            fp_update: FpUpdate::APPlus2,
            opcode: Opcode::AssertEq,
        };

        let operands = Operands {
            dst: MaybeRelocatable::Int(bigint!(9)),
            res: Some(MaybeRelocatable::Int(bigint!(8))),
            op0: MaybeRelocatable::Int(bigint!(9)),
            op1: MaybeRelocatable::Int(bigint!(10)),
        };

        let run_context = RunContext {
            memory: Memory::new(),
            pc: MaybeRelocatable::Int(bigint!(4)),
            ap: MaybeRelocatable::Int(bigint!(5)),
            fp: MaybeRelocatable::Int(bigint!(6)),
            prime: bigint!(127),
        };

        let vm = VirtualMachine {
            run_context: run_context,
            prime: bigint!(127),
            _program_base: None,
            builtin_runners: HashMap::<String, Box<dyn BuiltinRunner>>::new(),
            validated_memory: ValidatedMemoryDict::new(),
            accessed_addresses: Vec::<MaybeRelocatable>::new(),
            trace: Vec::<TraceEntry>::new(),
            current_step: bigint!(1),
            skip_instruction_execution: false,
        };

        vm.opcode_assertions(&instruction, &operands)
    }

    #[test]
    #[should_panic(
        expected = "Call failed to write return-pc (inconsistent op0): 9 != 5. Did you forget to increment ap?"
    )]
    fn opcode_assertions_inconsistent_op0() {
        let instruction = Instruction {
            off0: bigint!(1),
            off1: bigint!(2),
            off2: bigint!(3),
            imm: None,
            dst_register: Register::FP,
            op0_register: Register::AP,
            op1_addr: Op1Addr::AP,
            res: Res::Add,
            pc_update: PcUpdate::Regular,
            ap_update: ApUpdate::Regular,
            fp_update: FpUpdate::APPlus2,
            opcode: Opcode::Call,
        };

        let operands = Operands {
            dst: MaybeRelocatable::Int(bigint!(8)),
            res: Some(MaybeRelocatable::Int(bigint!(8))),
            op0: MaybeRelocatable::Int(bigint!(9)),
            op1: MaybeRelocatable::Int(bigint!(10)),
        };

        let run_context = RunContext {
            memory: Memory::new(),
            pc: MaybeRelocatable::Int(bigint!(4)),
            ap: MaybeRelocatable::Int(bigint!(5)),
            fp: MaybeRelocatable::Int(bigint!(6)),
            prime: bigint!(127),
        };

        let vm = VirtualMachine {
            run_context: run_context,
            prime: bigint!(127),
            _program_base: None,
            builtin_runners: HashMap::<String, Box<dyn BuiltinRunner>>::new(),
            validated_memory: ValidatedMemoryDict::new(),
            accessed_addresses: Vec::<MaybeRelocatable>::new(),
            trace: Vec::<TraceEntry>::new(),
            current_step: bigint!(1),
            skip_instruction_execution: false,
        };

        vm.opcode_assertions(&instruction, &operands);
    }

    #[test]
    #[should_panic(
        expected = "Call failed to write return-fp (inconsistent dst): fp->6 != dst->8. Did you forget to increment ap?"
    )]
    fn opcode_assertions_inconsistent_dst() {
        let instruction = Instruction {
            off0: bigint!(1),
            off1: bigint!(2),
            off2: bigint!(3),
            imm: None,
            dst_register: Register::FP,
            op0_register: Register::AP,
            op1_addr: Op1Addr::AP,
            res: Res::Add,
            pc_update: PcUpdate::Regular,
            ap_update: ApUpdate::Regular,
            fp_update: FpUpdate::APPlus2,
            opcode: Opcode::Call,
        };

        let operands = Operands {
            dst: MaybeRelocatable::Int(bigint!(8)),
            res: Some(MaybeRelocatable::Int(bigint!(8))),
            op0: MaybeRelocatable::Int(bigint!(9)),
            op1: MaybeRelocatable::Int(bigint!(10)),
        };

        let run_context = RunContext {
            memory: Memory::new(),
            pc: MaybeRelocatable::Int(bigint!(8)),
            ap: MaybeRelocatable::Int(bigint!(5)),
            fp: MaybeRelocatable::Int(bigint!(6)),
            prime: bigint!(127),
        };

        let vm = VirtualMachine {
            run_context: run_context,
            prime: bigint!(127),
            _program_base: None,
            builtin_runners: HashMap::<String, Box<dyn BuiltinRunner>>::new(),
            validated_memory: ValidatedMemoryDict::new(),
            accessed_addresses: Vec::<MaybeRelocatable>::new(),
            trace: Vec::<TraceEntry>::new(),
            current_step: bigint!(1),
            skip_instruction_execution: false,
        };

        vm.opcode_assertions(&instruction, &operands);
    }

    #[test]
    ///Test for a simple program execution
    /// Used program code:
    /// func main():
    ///let a = 1
    ///let b = 2
    ///let c = a + b
    //return()
    //end
    /// Memory taken from original vm
    /// {RelocatableValue(segment_index=0, offset=0): 2345108766317314046,
    ///  RelocatableValue(segment_index=1, offset=0): RelocatableValue(segment_index=2, offset=0),
    ///  RelocatableValue(segment_index=1, offset=1): RelocatableValue(segment_index=3, offset=0)}
    /// Current register values:
    /// AP 1:2
    /// FP 1:2
    /// PC 0:0
    fn test_step_for_preset_memory() {
        let run_context = RunContext {
            memory: Memory::new(),
            pc: MaybeRelocatable::RelocatableValue(Relocatable {
                segment_index: bigint!(0),
                offset: bigint!(0),
            }),
            ap: MaybeRelocatable::RelocatableValue(Relocatable {
                segment_index: bigint!(1),
                offset: bigint!(2),
            }),
            fp: MaybeRelocatable::RelocatableValue(Relocatable {
                segment_index: bigint!(1),
                offset: bigint!(2),
            }),
            prime: BigInt::new(Sign::Plus, vec![1, 0, 0, 0, 0, 0, 17, 134217728]),
        };

        let mut vm = VirtualMachine {
            run_context: run_context,
            prime: BigInt::new(Sign::Plus, vec![1, 0, 0, 0, 0, 0, 17, 134217728]),
            _program_base: None,
            builtin_runners: HashMap::<String, Box<dyn BuiltinRunner>>::new(),
            validated_memory: ValidatedMemoryDict::new(),
            accessed_addresses: Vec::<MaybeRelocatable>::new(),
            trace: Vec::<TraceEntry>::new(),
            current_step: bigint!(1),
            skip_instruction_execution: false,
        };
        vm.run_context.memory.insert(
            &MaybeRelocatable::RelocatableValue(Relocatable {
                segment_index: bigint!(0),
                offset: bigint!(0),
            }),
            &MaybeRelocatable::Int(BigInt::from_i64(2345108766317314046).unwrap()),
        );
        vm.run_context.memory.insert(
            &MaybeRelocatable::RelocatableValue(Relocatable {
                segment_index: bigint!(1),
                offset: bigint!(0),
            }),
            &MaybeRelocatable::RelocatableValue(Relocatable {
                segment_index: bigint!(2),
                offset: bigint!(0),
            }),
        );
        vm.run_context.memory.insert(
            &MaybeRelocatable::RelocatableValue(Relocatable {
                segment_index: bigint!(1),
                offset: bigint!(1),
            }),
            &MaybeRelocatable::RelocatableValue(Relocatable {
                segment_index: bigint!(3),
                offset: bigint!(0),
            }),
        );

        vm.validated_memory.insert(
            &MaybeRelocatable::RelocatableValue(Relocatable {
                segment_index: bigint!(0),
                offset: bigint!(0),
            }),
            &MaybeRelocatable::Int(BigInt::from_i64(2345108766317314046).unwrap()),
        );
        vm.validated_memory.insert(
            &MaybeRelocatable::RelocatableValue(Relocatable {
                segment_index: bigint!(1),
                offset: bigint!(0),
            }),
            &MaybeRelocatable::RelocatableValue(Relocatable {
                segment_index: bigint!(2),
                offset: bigint!(0),
            }),
        );
        vm.validated_memory.insert(
            &MaybeRelocatable::RelocatableValue(Relocatable {
                segment_index: bigint!(1),
                offset: bigint!(1),
            }),
            &MaybeRelocatable::RelocatableValue(Relocatable {
                segment_index: bigint!(3),
                offset: bigint!(0),
            }),
        );
        assert_eq!(vm.step(), Ok(()));
        assert_eq!(
            vm.trace[0],
            TraceEntry {
                pc: MaybeRelocatable::RelocatableValue(Relocatable {
                    segment_index: bigint!(0),
                    offset: bigint!(0)
                }),
                fp: MaybeRelocatable::RelocatableValue(Relocatable {
                    segment_index: bigint!(1),
                    offset: bigint!(2)
                }),
                ap: MaybeRelocatable::RelocatableValue(Relocatable {
                    segment_index: bigint!(1),
                    offset: bigint!(2)
                })
            }
        );
        assert_eq!(
            vm.run_context.pc,
            MaybeRelocatable::RelocatableValue(Relocatable {
                segment_index: bigint!(3),
                offset: bigint!(0)
            })
        );

        assert_eq!(
            vm.run_context.ap,
            MaybeRelocatable::RelocatableValue(Relocatable {
                segment_index: bigint!(1),
                offset: bigint!(2)
            })
        );
        assert_eq!(
            vm.run_context.fp,
            MaybeRelocatable::RelocatableValue(Relocatable {
                segment_index: bigint!(2),
                offset: bigint!(0)
            })
        );
        assert_eq!(
            vm.accessed_addresses[0],
            MaybeRelocatable::RelocatableValue(Relocatable {
                segment_index: bigint!(1),
                offset: bigint!(0)
            })
        );
        assert_eq!(
            vm.accessed_addresses[1],
            MaybeRelocatable::RelocatableValue(Relocatable {
                segment_index: bigint!(1),
                offset: bigint!(1)
            })
        );
        assert_eq!(
            vm.accessed_addresses[2],
            MaybeRelocatable::RelocatableValue(Relocatable {
                segment_index: bigint!(0),
                offset: bigint!(0)
            })
        );
    }

    #[test]
    /*
    Test for a simple program execution
    Used program code:
        func myfunc(a: felt) -> (r: felt):
            let b = a * 2
            return(b)
        end
        func main():
            let a = 1
            let b = myfunc(a)
            return()
        end
    Memory taken from original vm:
    {RelocatableValue(segment_index=0, offset=0): 5207990763031199744,
    RelocatableValue(segment_index=0, offset=1): 2,
    RelocatableValue(segment_index=0, offset=2): 2345108766317314046,
    RelocatableValue(segment_index=0, offset=3): 5189976364521848832,
    RelocatableValue(segment_index=0, offset=4): 1,
    RelocatableValue(segment_index=0, offset=5): 1226245742482522112,
    RelocatableValue(segment_index=0, offset=6): 3618502788666131213697322783095070105623107215331596699973092056135872020476,
    RelocatableValue(segment_index=0, offset=7): 2345108766317314046,
    RelocatableValue(segment_index=1, offset=0): RelocatableValue(segment_index=2, offset=0),
    RelocatableValue(segment_index=1, offset=1): RelocatableValue(segment_index=3, offset=0)}
    Current register values:
    AP 1:2
    FP 1:2
    PC 0:3
    Final Pc (not executed): 3:0
    This program consists of 5 steps
    */
    fn test_step_for_preset_memory_function_call() {
        let run_context = RunContext {
            memory: Memory::new(),
            pc: MaybeRelocatable::RelocatableValue(Relocatable {
                segment_index: bigint!(0),
                offset: bigint!(3),
            }),
            ap: MaybeRelocatable::RelocatableValue(Relocatable {
                segment_index: bigint!(1),
                offset: bigint!(2),
            }),
            fp: MaybeRelocatable::RelocatableValue(Relocatable {
                segment_index: bigint!(1),
                offset: bigint!(2),
            }),
            prime: BigInt::new(Sign::Plus, vec![1, 0, 0, 0, 0, 0, 17, 134217728]),
        };

        let mut vm = VirtualMachine {
            run_context: run_context,
            prime: BigInt::new(Sign::Plus, vec![1, 0, 0, 0, 0, 0, 17, 134217728]),
            _program_base: None,
            builtin_runners: HashMap::<String, Box<dyn BuiltinRunner>>::new(),
            validated_memory: ValidatedMemoryDict::new(),
            accessed_addresses: Vec::<MaybeRelocatable>::new(),
            trace: Vec::<TraceEntry>::new(),
            current_step: bigint!(1),
            skip_instruction_execution: false,
        };

        //Insert values into memory
        vm.run_context.memory.insert(
            &MaybeRelocatable::RelocatableValue(Relocatable {
                segment_index: bigint!(0),
                offset: bigint!(0),
            }),
            &MaybeRelocatable::Int(BigInt::from_i64(5207990763031199744).unwrap()),
        );
        vm.run_context.memory.insert(
            &MaybeRelocatable::RelocatableValue(Relocatable {
                segment_index: bigint!(0),
                offset: bigint!(1),
            }),
            &MaybeRelocatable::Int(bigint!(2)),
        );
        vm.run_context.memory.insert(
            &MaybeRelocatable::RelocatableValue(Relocatable {
                segment_index: bigint!(0),
                offset: bigint!(2),
            }),
            &MaybeRelocatable::Int(BigInt::from_i64(2345108766317314046).unwrap()),
        );
        vm.run_context.memory.insert(
            &MaybeRelocatable::RelocatableValue(Relocatable {
                segment_index: bigint!(0),
                offset: bigint!(3),
            }),
            &MaybeRelocatable::Int(BigInt::from_i64(5189976364521848832).unwrap()),
        );
        vm.run_context.memory.insert(
            &MaybeRelocatable::RelocatableValue(Relocatable {
                segment_index: bigint!(0),
                offset: bigint!(4),
            }),
            &MaybeRelocatable::Int(bigint!(1)),
        );
        vm.run_context.memory.insert(
            &MaybeRelocatable::RelocatableValue(Relocatable {
                segment_index: bigint!(0),
                offset: bigint!(5),
            }),
            &MaybeRelocatable::Int(BigInt::from_i64(1226245742482522112).unwrap()),
        );
        vm.run_context.memory.insert(
            &MaybeRelocatable::RelocatableValue(Relocatable {
                segment_index: bigint!(0),
                offset: bigint!(6),
            }),
            &MaybeRelocatable::Int(BigInt::new(
                Sign::Plus,
                vec![
                    4294967292, 4294967295, 4294967295, 4294967295, 4294967295, 4294967295, 16,
                    134217728,
                ],
            )),
        );
        vm.run_context.memory.insert(
            &MaybeRelocatable::RelocatableValue(Relocatable {
                segment_index: bigint!(0),
                offset: bigint!(7),
            }),
            &MaybeRelocatable::Int(BigInt::from_i64(2345108766317314046).unwrap()),
        );
        vm.run_context.memory.insert(
            &MaybeRelocatable::RelocatableValue(Relocatable {
                segment_index: bigint!(1),
                offset: bigint!(0),
            }),
            &MaybeRelocatable::RelocatableValue(Relocatable {
                segment_index: bigint!(2),
                offset: bigint!(0),
            }),
        );
        vm.run_context.memory.insert(
            &MaybeRelocatable::RelocatableValue(Relocatable {
                segment_index: bigint!(1),
                offset: bigint!(1),
            }),
            &MaybeRelocatable::RelocatableValue(Relocatable {
                segment_index: bigint!(3),
                offset: bigint!(0),
            }),
        );
        //Insert same values into validated_memory
        vm.validated_memory.insert(
            &MaybeRelocatable::RelocatableValue(Relocatable {
                segment_index: bigint!(0),
                offset: bigint!(0),
            }),
            &MaybeRelocatable::Int(BigInt::from_i64(5207990763031199744).unwrap()),
        );
        vm.validated_memory.insert(
            &MaybeRelocatable::RelocatableValue(Relocatable {
                segment_index: bigint!(0),
                offset: bigint!(1),
            }),
            &MaybeRelocatable::Int(bigint!(2)),
        );
        vm.validated_memory.insert(
            &MaybeRelocatable::RelocatableValue(Relocatable {
                segment_index: bigint!(0),
                offset: bigint!(2),
            }),
            &MaybeRelocatable::Int(BigInt::from_i64(2345108766317314046).unwrap()),
        );
        vm.validated_memory.insert(
            &MaybeRelocatable::RelocatableValue(Relocatable {
                segment_index: bigint!(0),
                offset: bigint!(3),
            }),
            &MaybeRelocatable::Int(BigInt::from_i64(5189976364521848832).unwrap()),
        );
        vm.validated_memory.insert(
            &MaybeRelocatable::RelocatableValue(Relocatable {
                segment_index: bigint!(0),
                offset: bigint!(4),
            }),
            &MaybeRelocatable::Int(bigint!(1)),
        );
        vm.validated_memory.insert(
            &MaybeRelocatable::RelocatableValue(Relocatable {
                segment_index: bigint!(0),
                offset: bigint!(5),
            }),
            &MaybeRelocatable::Int(BigInt::from_i64(1226245742482522112).unwrap()),
        );
        vm.validated_memory.insert(
            &MaybeRelocatable::RelocatableValue(Relocatable {
                segment_index: bigint!(0),
                offset: bigint!(6),
            }),
            &MaybeRelocatable::Int(BigInt::new(
                Sign::Plus,
                vec![
                    4294967292, 4294967295, 4294967295, 4294967295, 4294967295, 4294967295, 16,
                    134217728,
                ],
            )),
        );
        vm.validated_memory.insert(
            &MaybeRelocatable::RelocatableValue(Relocatable {
                segment_index: bigint!(0),
                offset: bigint!(7),
            }),
            &MaybeRelocatable::Int(BigInt::from_i64(2345108766317314046).unwrap()),
        );
        vm.validated_memory.insert(
            &MaybeRelocatable::RelocatableValue(Relocatable {
                segment_index: bigint!(1),
                offset: bigint!(0),
            }),
            &MaybeRelocatable::RelocatableValue(Relocatable {
                segment_index: bigint!(2),
                offset: bigint!(0),
            }),
        );

        vm.validated_memory.insert(
            &MaybeRelocatable::RelocatableValue(Relocatable {
                segment_index: bigint!(1),
                offset: bigint!(1),
            }),
            &MaybeRelocatable::RelocatableValue(Relocatable {
                segment_index: bigint!(3),
                offset: bigint!(0),
            }),
        );
        //Insert values into accessed_addresses
        vm.accessed_addresses = vec![
            MaybeRelocatable::RelocatableValue(Relocatable {
                segment_index: bigint!(0),
                offset: bigint!(1),
            }),
            MaybeRelocatable::RelocatableValue(Relocatable {
                segment_index: bigint!(0),
                offset: bigint!(7),
            }),
            MaybeRelocatable::RelocatableValue(Relocatable {
                segment_index: bigint!(0),
                offset: bigint!(4),
            }),
            MaybeRelocatable::RelocatableValue(Relocatable {
                segment_index: bigint!(0),
                offset: bigint!(0),
            }),
            MaybeRelocatable::RelocatableValue(Relocatable {
                segment_index: bigint!(0),
                offset: bigint!(3),
            }),
            MaybeRelocatable::RelocatableValue(Relocatable {
                segment_index: bigint!(0),
                offset: bigint!(6),
            }),
            MaybeRelocatable::RelocatableValue(Relocatable {
                segment_index: bigint!(0),
                offset: bigint!(2),
            }),
            MaybeRelocatable::RelocatableValue(Relocatable {
                segment_index: bigint!(0),
                offset: bigint!(5),
            }),
        ];

        let final_pc = MaybeRelocatable::RelocatableValue(Relocatable {
            segment_index: bigint!(3),
            offset: bigint!(0),
        });
        //Run steps
        while vm.run_context.pc != final_pc {
            assert_eq!(vm.step(), Ok(()));
        }
        //Check final register values
        assert_eq!(
            vm.run_context.pc,
            MaybeRelocatable::RelocatableValue(Relocatable {
                segment_index: bigint!(3),
                offset: bigint!(0)
            })
        );

        assert_eq!(
            vm.run_context.ap,
            MaybeRelocatable::RelocatableValue(Relocatable {
                segment_index: bigint!(1),
                offset: bigint!(6)
            })
        );

        assert_eq!(
            vm.run_context.fp,
            MaybeRelocatable::RelocatableValue(Relocatable {
                segment_index: bigint!(2),
                offset: bigint!(0)
            })
        );
        //Check each TraceEntry in trace
        assert_eq!(vm.trace.len(), 5);
        assert_eq!(
            vm.trace[0],
            TraceEntry {
                pc: MaybeRelocatable::RelocatableValue(Relocatable {
                    segment_index: bigint!(0),
                    offset: bigint!(3)
                }),
                ap: MaybeRelocatable::RelocatableValue(Relocatable {
                    segment_index: bigint!(1),
                    offset: bigint!(2)
                }),
                fp: MaybeRelocatable::RelocatableValue(Relocatable {
                    segment_index: bigint!(1),
                    offset: bigint!(2)
                }),
            }
        );
        assert_eq!(
            vm.trace[1],
            TraceEntry {
                pc: MaybeRelocatable::RelocatableValue(Relocatable {
                    segment_index: bigint!(0),
                    offset: bigint!(5)
                }),
                ap: MaybeRelocatable::RelocatableValue(Relocatable {
                    segment_index: bigint!(1),
                    offset: bigint!(3)
                }),
                fp: MaybeRelocatable::RelocatableValue(Relocatable {
                    segment_index: bigint!(1),
                    offset: bigint!(2)
                }),
            }
        );
        assert_eq!(
            vm.trace[2],
            TraceEntry {
                pc: MaybeRelocatable::RelocatableValue(Relocatable {
                    segment_index: bigint!(0),
                    offset: bigint!(0)
                }),
                ap: MaybeRelocatable::RelocatableValue(Relocatable {
                    segment_index: bigint!(1),
                    offset: bigint!(5)
                }),
                fp: MaybeRelocatable::RelocatableValue(Relocatable {
                    segment_index: bigint!(1),
                    offset: bigint!(5)
                }),
            }
        );
        assert_eq!(
            vm.trace[3],
            TraceEntry {
                pc: MaybeRelocatable::RelocatableValue(Relocatable {
                    segment_index: bigint!(0),
                    offset: bigint!(2)
                }),
                ap: MaybeRelocatable::RelocatableValue(Relocatable {
                    segment_index: bigint!(1),
                    offset: bigint!(6)
                }),
                fp: MaybeRelocatable::RelocatableValue(Relocatable {
                    segment_index: bigint!(1),
                    offset: bigint!(5)
                }),
            }
        );
        assert_eq!(
            vm.trace[4],
            TraceEntry {
                pc: MaybeRelocatable::RelocatableValue(Relocatable {
                    segment_index: bigint!(0),
                    offset: bigint!(7)
                }),
                ap: MaybeRelocatable::RelocatableValue(Relocatable {
                    segment_index: bigint!(1),
                    offset: bigint!(6)
                }),
                fp: MaybeRelocatable::RelocatableValue(Relocatable {
                    segment_index: bigint!(1),
                    offset: bigint!(2)
                }),
            }
        );
        //Check accessed_addresses
        //Order will differ from python vm execution, (due to python version using set's update() method)
        //We will instead check that all elements are contained and not duplicated
        assert_eq!(vm.accessed_addresses.len(), 14);
        //Check if there are duplicates
        vm.accessed_addresses.dedup();
        assert_eq!(vm.accessed_addresses.len(), 14);
        //Check each element individually
        assert!(vm
            .accessed_addresses
            .contains(&MaybeRelocatable::RelocatableValue(Relocatable {
                segment_index: bigint!(0),
                offset: bigint!(1)
            })));
        assert!(vm
            .accessed_addresses
            .contains(&MaybeRelocatable::RelocatableValue(Relocatable {
                segment_index: bigint!(0),
                offset: bigint!(7)
            })));
        assert!(vm
            .accessed_addresses
            .contains(&MaybeRelocatable::RelocatableValue(Relocatable {
                segment_index: bigint!(1),
                offset: bigint!(2)
            })));
        assert!(vm
            .accessed_addresses
            .contains(&MaybeRelocatable::RelocatableValue(Relocatable {
                segment_index: bigint!(0),
                offset: bigint!(4)
            })));
        assert!(vm
            .accessed_addresses
            .contains(&MaybeRelocatable::RelocatableValue(Relocatable {
                segment_index: bigint!(0),
                offset: bigint!(0)
            })));
        assert!(vm
            .accessed_addresses
            .contains(&MaybeRelocatable::RelocatableValue(Relocatable {
                segment_index: bigint!(1),
                offset: bigint!(5)
            })));
        assert!(vm
            .accessed_addresses
            .contains(&MaybeRelocatable::RelocatableValue(Relocatable {
                segment_index: bigint!(1),
                offset: bigint!(1)
            })));
        assert!(vm
            .accessed_addresses
            .contains(&MaybeRelocatable::RelocatableValue(Relocatable {
                segment_index: bigint!(0),
                offset: bigint!(3)
            })));
        assert!(vm
            .accessed_addresses
            .contains(&MaybeRelocatable::RelocatableValue(Relocatable {
                segment_index: bigint!(1),
                offset: bigint!(4)
            })));
        assert!(vm
            .accessed_addresses
            .contains(&MaybeRelocatable::RelocatableValue(Relocatable {
                segment_index: bigint!(0),
                offset: bigint!(6)
            })));
        assert!(vm
            .accessed_addresses
            .contains(&MaybeRelocatable::RelocatableValue(Relocatable {
                segment_index: bigint!(0),
                offset: bigint!(2)
            })));
        assert!(vm
            .accessed_addresses
            .contains(&MaybeRelocatable::RelocatableValue(Relocatable {
                segment_index: bigint!(0),
                offset: bigint!(5)
            })));
        assert!(vm
            .accessed_addresses
            .contains(&MaybeRelocatable::RelocatableValue(Relocatable {
                segment_index: bigint!(1),
                offset: bigint!(0)
            })));
        assert!(vm
            .accessed_addresses
            .contains(&MaybeRelocatable::RelocatableValue(Relocatable {
                segment_index: bigint!(1),
                offset: bigint!(3)
            })));
    }

    #[test]
    /// Test the following program:
    /// ...
    /// [ap] = 4
    /// ap += 1
    /// [ap] = 5; ap++
    /// [ap] = [ap - 1] * [ap - 2]
    /// ...
    /// Original vm memory:
    /// RelocatableValue(segment_index=0, offset=0): '0x400680017fff8000',
    /// RelocatableValue(segment_index=0, offset=1): '0x4',
    /// RelocatableValue(segment_index=0, offset=2): '0x40780017fff7fff',
    /// RelocatableValue(segment_index=0, offset=3): '0x1',
    /// RelocatableValue(segment_index=0, offset=4): '0x480680017fff8000',
    /// RelocatableValue(segment_index=0, offset=5): '0x5',
    /// RelocatableValue(segment_index=0, offset=6): '0x40507ffe7fff8000',
    /// RelocatableValue(segment_index=0, offset=7): '0x208b7fff7fff7ffe',
    /// RelocatableValue(segment_index=1, offset=0): RelocatableValue(segment_index=2, offset=0),
    /// RelocatableValue(segment_index=1, offset=1): RelocatableValue(segment_index=3, offset=0),
    /// RelocatableValue(segment_index=1, offset=2): '0x4',
    /// RelocatableValue(segment_index=1, offset=3): '0x5',
    /// RelocatableValue(segment_index=1, offset=4): '0x14'
    fn multiplication_and_different_ap_increase() {
        let mem_arr = [
            (
                MaybeRelocatable::from((bigint!(0), bigint!(0))),
                MaybeRelocatable::Int(bigint64!(0x400680017fff8000)),
            ),
            (
                MaybeRelocatable::from((bigint!(0), bigint!(1))),
                MaybeRelocatable::Int(bigint64!(0x0000000000000004)),
            ),
            (
                MaybeRelocatable::from((bigint!(0), bigint!(2))),
                MaybeRelocatable::Int(bigint64!(0x40780017fff7fff)),
            ),
            (
                MaybeRelocatable::from((bigint!(0), bigint!(3))),
                MaybeRelocatable::Int(bigint64!(0x0000000000000001)),
            ),
            (
                MaybeRelocatable::from((bigint!(0), bigint!(4))),
                MaybeRelocatable::Int(bigint64!(0x480680017fff8000)),
            ),
            (
                MaybeRelocatable::from((bigint!(0), bigint!(5))),
                MaybeRelocatable::Int(bigint64!(0x0000000000000005)),
            ),
            (
                MaybeRelocatable::from((bigint!(0), bigint!(6))),
                MaybeRelocatable::Int(bigint64!(0x40507ffe7fff8000)),
            ),
            (
                MaybeRelocatable::from((bigint!(0), bigint!(7))),
                MaybeRelocatable::Int(bigint64!(0x208b7fff7fff7ffe)),
            ),
            (
                MaybeRelocatable::from((bigint!(1), bigint!(0))),
                MaybeRelocatable::from((bigint!(2), bigint!(0))),
            ),
            (
                MaybeRelocatable::from((bigint!(1), bigint!(1))),
                MaybeRelocatable::from((bigint!(3), bigint!(0))),
            ),
            (
                MaybeRelocatable::from((bigint!(1), bigint!(3))),
                MaybeRelocatable::Int(bigint64!(0x0000000000000005)),
            ),
            (
                MaybeRelocatable::from((bigint!(1), bigint!(4))),
                MaybeRelocatable::Int(bigint64!(0x0000000000000014)),
            ),
        ];

        let run_context = RunContext {
            memory: Memory::from(mem_arr.clone()),
            pc: MaybeRelocatable::RelocatableValue(Relocatable {
                segment_index: bigint!(0),
                offset: bigint!(0),
            }),
            ap: MaybeRelocatable::RelocatableValue(Relocatable {
                segment_index: bigint!(1),
                offset: bigint!(2),
            }),
            fp: MaybeRelocatable::RelocatableValue(Relocatable {
                segment_index: bigint!(1),
                offset: bigint!(2),
            }),
            prime: BigInt::new(
                Sign::Plus,
                vec![
                    4294967089, 4294967295, 4294967295, 4294967295, 4294967295, 4294967295,
                    4294967295, 67108863,
                ],
            ),
        };

        let mut vm = VirtualMachine {
            run_context: run_context,
            prime: BigInt::new(
                Sign::Plus,
                vec![
                    4294967089, 4294967295, 4294967295, 4294967295, 4294967295, 4294967295,
                    4294967295, 67108863,
                ],
            ),
            _program_base: None,
<<<<<<< HEAD
            validated_memory: ValidatedMemoryDict::from(mem_arr),
=======
            builtin_runners: HashMap::<String, Box<dyn BuiltinRunner>>::new(),
            validated_memory: ValidatedMemoryDict::new(),
>>>>>>> 8c7d9c2b
            accessed_addresses: Vec::<MaybeRelocatable>::new(),
            trace: Vec::<TraceEntry>::new(),
            current_step: bigint!(1),
            skip_instruction_execution: false,
        };

        assert_eq!(
            vm.run_context.pc,
            MaybeRelocatable::RelocatableValue(Relocatable {
                segment_index: bigint!(0),
                offset: bigint!(0)
            })
        );
        assert_eq!(
            vm.run_context.ap,
            MaybeRelocatable::RelocatableValue(Relocatable {
                segment_index: bigint!(1),
                offset: bigint!(2)
            })
        );

        assert_eq!(vm.step(), Ok(()));
        assert_eq!(
            vm.run_context.pc,
            MaybeRelocatable::RelocatableValue(Relocatable {
                segment_index: bigint!(0),
                offset: bigint!(2)
            })
        );
        assert_eq!(
            vm.run_context.ap,
            MaybeRelocatable::RelocatableValue(Relocatable {
                segment_index: bigint!(1),
                offset: bigint!(2)
            })
        );

        assert_eq!(
            vm.validated_memory.get(&vm.run_context.ap),
            Some(&MaybeRelocatable::Int(BigInt::from_i64(0x4).unwrap())),
        );
        assert_eq!(vm.step(), Ok(()));
        assert_eq!(
            vm.run_context.pc,
            MaybeRelocatable::RelocatableValue(Relocatable {
                segment_index: bigint!(0),
                offset: bigint!(4)
            })
        );
        assert_eq!(
            vm.run_context.ap,
            MaybeRelocatable::RelocatableValue(Relocatable {
                segment_index: bigint!(1),
                offset: bigint!(3)
            })
        );

        assert_eq!(
            vm.validated_memory.get(&vm.run_context.ap),
            Some(&MaybeRelocatable::Int(BigInt::from_i64(0x5).unwrap())),
        );

        assert_eq!(vm.step(), Ok(()));
        assert_eq!(
            vm.run_context.pc,
            MaybeRelocatable::RelocatableValue(Relocatable {
                segment_index: bigint!(0),
                offset: bigint!(6)
            })
        );
        assert_eq!(
            vm.run_context.ap,
            MaybeRelocatable::RelocatableValue(Relocatable {
                segment_index: bigint!(1),
                offset: bigint!(4)
            })
        );

        assert_eq!(
            vm.validated_memory.get(&vm.run_context.ap),
            Some(&MaybeRelocatable::Int(bigint64!(0x14))),
        );
    }
}<|MERGE_RESOLUTION|>--- conflicted
+++ resolved
@@ -3639,12 +3639,8 @@
                 ],
             ),
             _program_base: None,
-<<<<<<< HEAD
-            validated_memory: ValidatedMemoryDict::from(mem_arr),
-=======
-            builtin_runners: HashMap::<String, Box<dyn BuiltinRunner>>::new(),
-            validated_memory: ValidatedMemoryDict::new(),
->>>>>>> 8c7d9c2b
+            builtin_runners: HashMap::<String, Box<dyn BuiltinRunner>>::new(),
+            validated_memory: ValidatedMemoryDict::new(),
             accessed_addresses: Vec::<MaybeRelocatable>::new(),
             trace: Vec::<TraceEntry>::new(),
             current_step: bigint!(1),
