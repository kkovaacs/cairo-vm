--- conflicted
+++ resolved
@@ -188,7 +188,6 @@
         }
     }
 
-<<<<<<< HEAD
     pub fn get_allocated_memory_units(&self, vm: &VirtualMachine) -> Result<usize, MemoryError> {
         let value = safe_div(&bigint!(vm.current_step), &bigint!(self._ratio))
             .map_err(|_| MemoryError::ErrorCalculatingMemoryUnits)?;
@@ -197,10 +196,9 @@
             _ => Err(MemoryError::ErrorCalculatingMemoryUnits),
         };
         return result;
-=======
+        
     pub fn get_memory_segment_addresses(&self) -> (&'static str, (isize, Option<usize>)) {
         ("ec_op", (self.base, self.stop_ptr))
->>>>>>> e0bc0b79
     }
 }
 
@@ -213,10 +211,13 @@
     use crate::serde::deserialize_program::ReferenceManager;
     use crate::types::program::Program;
     use crate::utils::test_utils::*;
-<<<<<<< HEAD
-    use crate::vm::errors::{memory_errors::MemoryError, runner_errors::RunnerError};
     use crate::vm::runners::cairo_runner::CairoRunner;
     use num_bigint::Sign;
+    use crate::vm::{
+        errors::{memory_errors::MemoryError, runner_errors::RunnerError},
+        runners::builtin_runner::BuiltinRunner,
+        vm_core::VirtualMachine,
+    };
 
     #[test]
     fn get_memory_segment_addresses() {
@@ -267,14 +268,6 @@
 
         assert_eq!(builtin.get_allocated_memory_units(&vm), Ok(7));
     }
-=======
-    use crate::vm::{
-        errors::{memory_errors::MemoryError, runner_errors::RunnerError},
-        runners::builtin_runner::BuiltinRunner,
-        vm_core::VirtualMachine,
-    };
-    use num_bigint::Sign;
->>>>>>> e0bc0b79
 
     #[test]
     fn point_is_on_curve_a() {
