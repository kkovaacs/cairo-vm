--- conflicted
+++ resolved
@@ -37,10 +37,10 @@
         self.memory.add_segment(self.segments)
     }
 
-<<<<<<< HEAD
     pub fn get_num_segments(&mut self) -> usize {
         self.segments.num_segments
-=======
+    }
+    
     pub fn get_ap(&self) -> Relocatable {
         self.run_context.get_ap()
     }
@@ -70,6 +70,5 @@
         val: T,
     ) -> Result<(), VirtualMachineError> {
         self.memory.insert_value(key, val)
->>>>>>> 6b3e5053
     }
 }