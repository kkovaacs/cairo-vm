use std::path::Path;

use cleopatra_cairo::cairo_run;

#[test]
fn cairo_run_test() {
    cairo_run::cairo_run(Path::new("cairo_programs/fibonacci.json")).expect("Couldn't run program");
}

#[test]
fn cairo_run_bitwise_output() {
    cairo_run::cairo_run(Path::new("cairo_programs/bitwise_output.json"))
        .expect("Couldn't run program");
}

#[test]
fn cairo_run_bitwise_recursion() {
    cairo_run::cairo_run(Path::new("cairo_programs/bitwise_recursion.json"))
        .expect("Couldn't run program");
}

#[test]
fn cairo_run_integration() {
    cairo_run::cairo_run(Path::new("cairo_programs/integration.json"))
        .expect("Couldn't run program");
}

#[test]
fn cairo_run_integration_with_alloc_locals() {
    cairo_run::cairo_run(Path::new(
        "cairo_programs/integration_with_alloc_locals.json",
    ))
    .expect("Couldn't run program");
}

#[test]
fn cairo_run_compare_arrays() {
    cairo_run::cairo_run(Path::new("cairo_programs/compare_arrays.json"))
        .expect("Couldn't run program");
}

#[test]
fn cairo_run_compare_greater_array() {
    cairo_run::cairo_run(Path::new("cairo_programs/compare_greater_array.json"))
        .expect("Couldn't run program");
}

#[test]
fn cairo_run_compare_lesser_array() {
    cairo_run::cairo_run(Path::new("cairo_programs/compare_lesser_array.json"))
        .expect("Couldn't run program");
}

#[test]
fn cairo_run_assert_le_felt_hint() {
    cairo_run::cairo_run(Path::new("cairo_programs/assert_le_felt_hint.json"))
        .expect("Couldn't run program");
}

#[test]
fn cairo_run_assert_250_bit_element_array() {
    cairo_run::cairo_run(Path::new(
        "cairo_programs/assert_250_bit_element_array.json",
    ))
    .expect("Couldn't run program");
}

#[test]
fn cairo_abs_value() {
    cairo_run::cairo_run(Path::new("cairo_programs/abs_value_array.json"))
        .expect("Couldn't run program");
}

#[test]
fn cairo_run_compare_different_arrays() {
    cairo_run::cairo_run(Path::new("cairo_programs/compare_different_arrays.json"))
        .expect("Couldn't run program");
}

#[test]
fn cairo_run_assert_nn() {
    cairo_run::cairo_run(Path::new("cairo_programs/assert_nn.json")).expect("Couldn't run program");
}

#[test]
fn cairo_run_sqrt() {
    cairo_run::cairo_run(Path::new("cairo_programs/sqrt.json")).expect("Couldn't run program");
}

#[test]
fn cairo_run_assert_not_zero() {
    cairo_run::cairo_run(Path::new("cairo_programs/assert_not_zero.json"))
        .expect("Couldn't run program");
}

#[test]
fn cairo_run_split_int() {
    cairo_run::cairo_run(Path::new("cairo_programs/split_int.json")).expect("Couldn't run program");
}

#[test]
fn cairo_run_split_int_big() {
    cairo_run::cairo_run(Path::new("cairo_programs/split_int_big.json"))
        .expect("Couldn't run program");
}

#[test]
<<<<<<< HEAD
fn cairo_run_dict() {
    cairo_run::cairo_run(Path::new("cairo_programs/dict.json")).expect("Couldn't run program");
=======
fn cairo_run_split_felt() {
    cairo_run::cairo_run(Path::new("cairo_programs/split_felt.json"))
        .expect("Couldn't run program");
}

#[test]
fn cairo_run_is_le_felt() {
    cairo_run::cairo_run(Path::new("cairo_programs/math_cmp_is_le_felt.json"))
        .expect("Couldn't run program");
}

#[test]
fn cairo_run_unsigned_div_rem() {
    cairo_run::cairo_run(Path::new("cairo_programs/unsigned_div_rem.json"))
        .expect("Couldn't run program");
}

#[test]
fn cairo_run_assert_lt_felt() {
    cairo_run::cairo_run(Path::new("cairo_programs/assert_lt_felt.json"))
        .expect("Couldn't run program");
>>>>>>> 499be4b1
}<|MERGE_RESOLUTION|>--- conflicted
+++ resolved
@@ -105,10 +105,11 @@
 }
 
 #[test]
-<<<<<<< HEAD
 fn cairo_run_dict() {
     cairo_run::cairo_run(Path::new("cairo_programs/dict.json")).expect("Couldn't run program");
-=======
+}
+
+#[test]
 fn cairo_run_split_felt() {
     cairo_run::cairo_run(Path::new("cairo_programs/split_felt.json"))
         .expect("Couldn't run program");
@@ -130,5 +131,4 @@
 fn cairo_run_assert_lt_felt() {
     cairo_run::cairo_run(Path::new("cairo_programs/assert_lt_felt.json"))
         .expect("Couldn't run program");
->>>>>>> 499be4b1
 }